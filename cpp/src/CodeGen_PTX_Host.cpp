--- conflicted
+++ resolved
@@ -188,17 +188,7 @@
     delete bitcode_buffer;
 }
 
-<<<<<<< HEAD
 void CodeGen_PTX_Host::jit_init(ExecutionEngine *ee, Module *module) {
-=======
-JITCompiledModule CodeGen_PTX_Host::jit_init() {
-
-    JITCompiledModule m = CodeGen::jit_init();
-
-    log(0) << "jit_init\n";
-
-    ExecutionEngine *ee = m.module.ptr->execution_engine;
->>>>>>> 4077ee3c
 
     // Remap the cuda_ctx of PTX host modules to a shared location for all instances.
     // CUDA behaves much better when you don't initialize >2 contexts.
