#include "Halide.h"
#include <stdio.h>
#include <algorithm>
#include <stdlib.h>
#include <iostream>

using namespace Halide;

Var x, y, c;

double square(double x) {
    return x * x;
}

template <typename T>
<<<<<<< HEAD
void test_function(Expr e, Buffer<T> &cpu_result, Buffer<T> &gpu_result) {
    Func cpu, gpu;
=======
void test_function(Expr e, Image<T> &cpu_result, Image<T> &gpu_result) {
    Func cpu("cpu"), gpu("gpu");
>>>>>>> f02ed8a0

    Target cpu_target = get_host_target();
    Target gpu_target = get_host_target().with_feature(Target::OpenGL);
    cpu(x, y, c) = e;
    gpu(x, y, c) = e;

    cpu.realize(cpu_result, cpu_target);

    gpu.bound(c, 0, 3).glsl(x, y, c);
    gpu.realize(gpu_result, gpu_target);
    gpu_result.copy_to_host();

}

template <typename T>
bool test_exact(Expr r, Expr g, Expr b) {
    Expr e = cast<T>(select(c == T(0), r,
                            c == T(1), g,
                            b));
    const int W = 256, H = 256;
    Buffer<T> cpu_result(W, H, 3);
    Buffer<T> gpu_result(W, H, 3);
    test_function(e, cpu_result, gpu_result);

    for (int y=0; y<gpu_result.height(); y++) {
        for (int x=0; x<gpu_result.width(); x++) {
            if (!(gpu_result(x, y, 0) == cpu_result(x, y, 0) &&
                  gpu_result(x, y, 1) == cpu_result(x, y, 1) &&
                  gpu_result(x, y, 2) == cpu_result(x, y, 2))) {
                std::cerr << "Incorrect pixel for " << e << " at (" << x << ", " << y << ")\n"
                          << "  ("
                          << (int)gpu_result(x, y, 0) << ", "
                          << (int)gpu_result(x, y, 1) << ", "
                          << (int)gpu_result(x, y, 2) << ") != ("
                          << (int)cpu_result(x, y, 0) << ", "
                          << (int)cpu_result(x, y, 1) << ", "
                          << (int)cpu_result(x, y, 2)
                          << ")\n";
                return false;
            }
        }
    }
    return true;
}

template <typename T>
bool test_approx(Expr r, Expr g, Expr b, double rms_error) {
    Expr e = cast<T>(select(c == 0, r, c == 1, g, b));
    const int W = 256, H = 256;
    Buffer<T> cpu_result(W, H, 3);
    Buffer<T> gpu_result(W, H, 3);
    test_function(e, cpu_result, gpu_result);

    double err = 0.0;
    for (int y=0; y<gpu_result.height(); y++) {
        for (int x=0; x<gpu_result.width(); x++) {
            err += square(gpu_result(x, y, 0) - cpu_result(x, y, 0));
            err += square(gpu_result(x, y, 1) - cpu_result(x, y, 1));
            err += square(gpu_result(x, y, 2) - cpu_result(x, y, 2));
        }
    }
    err = sqrt(err / (W * H));
    if (err > rms_error) {
        std::cerr << "RMS error too large for " << e << ": "
                  << err << " > " << rms_error << "\n";
        return false;
    } else {
        return true;
    }
}

int main() {

    int errors = 0;

    if (!test_exact<uint8_t>(0, 0, 0)) {
        printf("Failed constant value test\n");
        errors++;
    }
    if (!test_exact<uint8_t>(clamp(x + y, 0, 255), 0, 0)) {
        printf("Failed clamp test\n");
        errors++;
    }

    if (!test_exact<uint8_t>(
        max(x, y),
        cast<int>(min(cast<float>(x), cast<float>(y))),
        clamp(x, 0, 10))) {
        printf("Failed min/max test\n");
        errors++;
    }

    if (!test_exact<float>(trunc(x + 0.25f), trunc(-(x + 0.75f)), 0.0f)) {
        printf("Failed trunc test\n");
        errors++;
    }

    // Trigonometric functions in GLSL are fast but not very accurate,
    // especially outside of 0..2pi.
    // The GLSL ES 1.0 spec does not define the precision of these operations 
    // so a wide error bound is used in this test.
    Expr r = (256 * x + y) / ceilf(65536.f / (2 * 3.1415926536f));
    if (!test_approx<float>(sin(r), cos(r), 0, 5e-2)) {
        errors++;
        printf("Failed trigonometric test\n");
    }

    // TODO: the test must account for differences in default rounding behavior
    // between the CPU and GPU for float <-> integer conversions. In this case
    // the operation is performed in float in the GLSL shader, and then
    // converted back to a normalized integer value.
    if (!test_approx<uint8_t>(
        (x - 127) / 3 + 127,
        (x - 127) % 3 + 127,
        0,
        1)) {
        printf("Failed integer operation test\n");
        errors++;
    }

    if (!test_exact<uint8_t>(
        lerp(cast<uint8_t>(x), cast<uint8_t>(y), cast<uint8_t>(128)),
        lerp(cast<uint8_t>(x), cast<uint8_t>(y), 0.5f),
        cast<uint8_t>(lerp(cast<float>(x), cast<float>(y), 0.2f)))) {
        printf("Failed lerp test\n");
        errors++;
    }

    if (errors == 0) {
        printf("Success!\n");
        return 0;
    } else {
        printf("FAILED %d tests\n",errors);
        return 1;
    }
}<|MERGE_RESOLUTION|>--- conflicted
+++ resolved
@@ -13,13 +13,8 @@
 }
 
 template <typename T>
-<<<<<<< HEAD
 void test_function(Expr e, Buffer<T> &cpu_result, Buffer<T> &gpu_result) {
-    Func cpu, gpu;
-=======
-void test_function(Expr e, Image<T> &cpu_result, Image<T> &gpu_result) {
     Func cpu("cpu"), gpu("gpu");
->>>>>>> f02ed8a0
 
     Target cpu_target = get_host_target();
     Target gpu_target = get_host_target().with_feature(Target::OpenGL);
