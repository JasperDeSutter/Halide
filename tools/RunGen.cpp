--- conflicted
+++ resolved
@@ -787,42 +787,23 @@
     --quiet:
         Don't log calls to halide_print() to stdout.
 
-<<<<<<< HEAD
-    --benchmarks=all:    
-        Run the filter with the given arguments many times to 
-=======
-    --benchmark:
+    --benchmarks=all:
         Run the filter with the given arguments many times to
->>>>>>> 1431ec94
         produce an estimate of average execution time; this currently
         runs "samples" sets of "iterations" each, and chooses the fastest
         sample set.
 
-<<<<<<< HEAD
     --benchmark_min_time=DURATION_SECONDS [default = 0.5]:
-        Override the default minimum desired benchmarking time; ignored if 
+        Override the default minimum desired benchmarking time; ignored if
         --benchmarks is not also specified.
 
-    --benchmark_min_iters=NUM [default = 1]: 
-        Override the default minimum number of benchmarking iterations; ignored 
+    --benchmark_min_iters=NUM [default = 1]:
+        Override the default minimum number of benchmarking iterations; ignored
         if --benchmarks is not also specified.
 
-    --benchmark_max_iters=NUM [default = 1000000000]: 
-        Override the default maximum number of benchmarking iterations; ignored 
+    --benchmark_max_iters=NUM [default = 1000000000]:
+        Override the default maximum number of benchmarking iterations; ignored
         if --benchmarks is not also specified.
-=======
-    --benchmark_samples=NUM:
-        Override the default number of benchmarking sample sets; ignored if
-        --benchmark is not also specified.
-
-    --benchmark_iterations=NUM:
-        Override the default number of benchmarking iterations; ignored if
-        --benchmark is not also specified.
-
-    --benchmark_warmup=NUM:
-        Number of iterations to run before timing, to warm up caches; ignored if
-        --benchmark is not also specified.
->>>>>>> 1431ec94
 
     --track_memory:
         Override Halide memory allocator to track high-water mark of memory
@@ -1150,7 +1131,7 @@
             auto result = Halide::Tools::benchmark(benchmark_inner, config);
 
             std::cout << "Benchmark for " << md->name << " produces best case of " << result.wall_time << " sec/iter (over "
-                << result.samples << " samples, " 
+                << result.samples << " samples, "
                 << result.iterations << " iterations, "
                 << "accuracy " << std::setprecision(2) << (result.accuracy * 100.0) << "%).\n";
             std::cout << "Best output throughput is " << (megapixels / result.wall_time) << " mpix/sec.\n";
