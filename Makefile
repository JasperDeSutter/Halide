# 'make' builds libHalide.a, the internal test suite, and runs the internal test suite
# 'make run_tests' builds and runs all the end-to-end tests in the test subdirectory
# 'make {error,performance}_foo' builds and runs test/{...}/foo.cpp for any
#     cpp file in the corresponding subdirectory of the test folder
# 'make test_foo' builds and runs test/correctness/foo.cpp for any
#     cpp file in the correctness/ subdirectoy of the test folder
# 'make test_apps' checks some of the apps build and run (but does not check their output)
# 'make time_compilation_tests' records the compile time for each test module into a csv file.
#     For correctness and performance tests this include halide build time and run time. For
#     the tests in test/generator/ this times only the halide build time.

UNAME = $(shell uname)

ifeq ($(OS), Windows_NT)
    # assume we are building for the MinGW environment
    LIBDL =
    SHARED_EXT=dll
    FPIC=
else
    # let's assume "normal" UNIX such as linux
    LIBDL=-ldl
    FPIC=-fPIC
ifeq ($(UNAME), Darwin)
    SHARED_EXT=dylib
else
    SHARED_EXT=so
endif
endif

BAZEL ?= $(shell which bazel)

SHELL = bash
CXX ?= g++
PREFIX ?= /usr/local
LLVM_CONFIG ?= llvm-config
LLVM_COMPONENTS= $(shell $(LLVM_CONFIG) --components)
LLVM_VERSION = $(shell $(LLVM_CONFIG) --version | cut -b 1-3)

LLVM_FULL_VERSION = $(shell $(LLVM_CONFIG) --version)
CLANG ?= clang
CLANG_VERSION = $(shell $(CLANG) --version)
LLVM_BINDIR = $(shell $(LLVM_CONFIG) --bindir | sed -e 's/\\/\//g' -e 's/\([a-zA-Z]\):/\/\1/g')
LLVM_LIBDIR = $(shell $(LLVM_CONFIG) --libdir | sed -e 's/\\/\//g' -e 's/\([a-zA-Z]\):/\/\1/g')
LLVM_AS = $(LLVM_BINDIR)/llvm-as
LLVM_NM = $(LLVM_BINDIR)/llvm-nm
LLVM_CXX_FLAGS = -std=c++11  $(filter-out -O% -g -fomit-frame-pointer -pedantic -W% -W, $(shell $(LLVM_CONFIG) --cxxflags | sed -e 's/\\/\//g' -e 's/\([a-zA-Z]\):/\/\1/g;s/-D/ -D/g;s/-O/ -O/g'))
OPTIMIZE ?= -O3

LLVM_VERSION_TIMES_10 = $(shell $(LLVM_CONFIG) --version | cut -b 1,3)

LLVM_CXX_FLAGS += -DLLVM_VERSION=$(LLVM_VERSION_TIMES_10)

# All WITH_* flags are either empty or not-empty. They do not behave
# like true/false values in most languages.  To turn one off, either
# edit this file, add "WITH_FOO=" (no assigned value) to the make
# line, or define an environment variable WITH_FOO that has an empty
# value.
WITH_X86 ?= $(findstring x86, $(LLVM_COMPONENTS))
WITH_ARM ?= $(findstring arm, $(LLVM_COMPONENTS))
ifneq (,$(findstring $(LLVM_VERSION_TIMES_10), 39 40 50 60))
WITH_HEXAGON ?= $(findstring hexagon, $(LLVM_COMPONENTS))
else
WITH_HEXAGON ?=
endif
WITH_MIPS ?= $(findstring mips, $(LLVM_COMPONENTS))
WITH_AARCH64 ?= $(findstring aarch64, $(LLVM_COMPONENTS))
WITH_POWERPC ?= $(findstring powerpc, $(LLVM_COMPONENTS))
WITH_PTX ?= $(findstring nvptx, $(LLVM_COMPONENTS))
WITH_OPENCL ?= not-empty
WITH_METAL ?= not-empty
WITH_OPENGL ?= not-empty
ifeq ($(OS), Windows_NT)
    WITH_INTROSPECTION ?=
else
    WITH_INTROSPECTION ?= not-empty
endif
WITH_EXCEPTIONS ?=

# If HL_TARGET or HL_JIT_TARGET aren't set, use host
HL_TARGET ?= host
HL_JIT_TARGET ?= host

X86_CXX_FLAGS=$(if $(WITH_X86), -DWITH_X86=1, )
X86_LLVM_CONFIG_LIB=$(if $(WITH_X86), x86, )

ARM_CXX_FLAGS=$(if $(WITH_ARM), -DWITH_ARM=1, )
ARM_LLVM_CONFIG_LIB=$(if $(WITH_ARM), arm, )

MIPS_CXX_FLAGS=$(if $(WITH_MIPS), -DWITH_MIPS=1, )
MIPS_LLVM_CONFIG_LIB=$(if $(WITH_MIPS), mips, )

POWERPC_CXX_FLAGS=$(if $(WITH_POWERPC), -DWITH_POWERPC=1, )
POWERPC_LLVM_CONFIG_LIB=$(if $(WITH_POWERPC), powerpc, )

PTX_CXX_FLAGS=$(if $(WITH_PTX), -DWITH_PTX=1, )
PTX_LLVM_CONFIG_LIB=$(if $(WITH_PTX), nvptx, )
PTX_DEVICE_INITIAL_MODULES=$(if $(WITH_PTX), libdevice.compute_20.10.bc libdevice.compute_30.10.bc libdevice.compute_35.10.bc, )

OPENCL_CXX_FLAGS=$(if $(WITH_OPENCL), -DWITH_OPENCL=1, )
OPENCL_LLVM_CONFIG_LIB=$(if $(WITH_OPENCL), , )

METAL_CXX_FLAGS=$(if $(WITH_METAL), -DWITH_METAL=1, )
METAL_LLVM_CONFIG_LIB=$(if $(WITH_METAL), , )

OPENGL_CXX_FLAGS=$(if $(WITH_OPENGL), -DWITH_OPENGL=1, )

AARCH64_CXX_FLAGS=$(if $(WITH_AARCH64), -DWITH_AARCH64=1, )
AARCH64_LLVM_CONFIG_LIB=$(if $(WITH_AARCH64), aarch64, )

INTROSPECTION_CXX_FLAGS=$(if $(WITH_INTROSPECTION), -DWITH_INTROSPECTION, )
EXCEPTIONS_CXX_FLAGS=$(if $(WITH_EXCEPTIONS), -DWITH_EXCEPTIONS, )

HEXAGON_CXX_FLAGS=$(if $(WITH_HEXAGON), -DWITH_HEXAGON=1, )
HEXAGON_LLVM_CONFIG_LIB=$(if $(WITH_HEXAGON), hexagon, )

CXX_WARNING_FLAGS = -Wall -Werror -Wno-unused-function -Wcast-qual -Wignored-qualifiers -Wno-comment -Wsign-compare -Wno-unknown-warning-option -Wno-psabi
CXX_FLAGS = $(CXX_WARNING_FLAGS) -fno-rtti -Woverloaded-virtual $(FPIC) $(OPTIMIZE) -fno-omit-frame-pointer -DCOMPILING_HALIDE

CXX_FLAGS += $(LLVM_CXX_FLAGS)
CXX_FLAGS += $(PTX_CXX_FLAGS)
CXX_FLAGS += $(ARM_CXX_FLAGS)
CXX_FLAGS += $(HEXAGON_CXX_FLAGS)
CXX_FLAGS += $(AARCH64_CXX_FLAGS)
CXX_FLAGS += $(X86_CXX_FLAGS)
CXX_FLAGS += $(OPENCL_CXX_FLAGS)
CXX_FLAGS += $(METAL_CXX_FLAGS)
CXX_FLAGS += $(OPENGL_CXX_FLAGS)
CXX_FLAGS += $(MIPS_CXX_FLAGS)
CXX_FLAGS += $(POWERPC_CXX_FLAGS)
CXX_FLAGS += $(INTROSPECTION_CXX_FLAGS)
CXX_FLAGS += $(EXCEPTIONS_CXX_FLAGS)

# This is required on some hosts like powerpc64le-linux-gnu because we may build
# everything with -fno-exceptions.  Without -funwind-tables, libHalide.so fails
# to propagate exceptions and causes a test failure.
CXX_FLAGS += -funwind-tables

print-%:
	@echo '$*=$($*)'

LLVM_STATIC_LIBS = -L $(LLVM_LIBDIR) $(shell $(LLVM_CONFIG) --libs bitwriter bitreader linker ipo mcjit $(X86_LLVM_CONFIG_LIB) $(ARM_LLVM_CONFIG_LIB) $(OPENCL_LLVM_CONFIG_LIB) $(METAL_LLVM_CONFIG_LIB) $(PTX_LLVM_CONFIG_LIB) $(AARCH64_LLVM_CONFIG_LIB) $(MIPS_LLVM_CONFIG_LIB) $(POWERPC_LLVM_CONFIG_LIB) $(HEXAGON_LLVM_CONFIG_LIB))

LLVM_LD_FLAGS = $(shell $(LLVM_CONFIG) --ldflags --system-libs | sed -e 's/\\/\//g' -e 's/\([a-zA-Z]\):/\/\1/g')

TUTORIAL_CXX_FLAGS ?= -std=c++11 -g -fno-omit-frame-pointer -fno-rtti -I $(ROOT_DIR)/tools
# The tutorials contain example code with warnings that we don't want
# to be flagged as errors, so the test flags are the tutorial flags
# plus our warning flags.
TEST_CXX_FLAGS ?= $(TUTORIAL_CXX_FLAGS) $(CXX_WARNING_FLAGS)
TEST_LD_FLAGS = -L$(BIN_DIR) -lHalide -lpthread $(LIBDL) -lz

# gcc 4.8 fires a bogus warning on old versions of png.h
CXX_VERSION = $(shell $(CXX) --version | head -n1)
ifneq (,$(findstring g++,$(CXX_VERSION)))
ifneq (,$(findstring 4.8,$(CXX_VERSION)))
TEST_CXX_FLAGS += -Wno-literal-suffix
endif
endif

ifeq ($(UNAME), Linux)
TEST_LD_FLAGS += -rdynamic -Wl,--rpath=$(CURDIR)/$(BIN_DIR)
endif

ifneq ($(WITH_PTX), )
ifneq (,$(findstring ptx,$(HL_TARGET)))
TEST_CUDA = 1
endif
ifneq (,$(findstring cuda,$(HL_TARGET)))
TEST_CUDA = 1
endif
endif

ifneq ($(WITH_OPENCL), )
ifneq (,$(findstring opencl,$(HL_TARGET)))
TEST_OPENCL = 1
endif
endif

ifneq ($(WITH_METAL), )
ifneq (,$(findstring metal,$(HL_TARGET)))
TEST_METAL = 1
endif
endif

ifeq ($(UNAME), Linux)
ifneq ($(TEST_CUDA), )
CUDA_LD_FLAGS ?= -L/usr/lib/nvidia-current -lcuda
endif
ifneq ($(TEST_OPENCL), )
OPENCL_LD_FLAGS ?= -lOpenCL
endif
OPENGL_LD_FLAGS ?= -lGL
HOST_OS=linux
endif

ifeq ($(UNAME), Darwin)
# Someone with an osx box with cuda installed please fix the line below
ifneq ($(TEST_CUDA), )
CUDA_LD_FLAGS ?= -L/usr/local/cuda/lib -lcuda
endif
ifneq ($(TEST_OPENCL), )
OPENCL_LD_FLAGS ?= -framework OpenCL
endif
ifneq ($(TEST_METAL), )
STATIC_TEST_LIBS ?= -framework Metal
endif
OPENGL_LD_FLAGS ?= -framework OpenGL
HOST_OS=os_x
endif

ifneq ($(TEST_OPENCL), )
TEST_CXX_FLAGS += -DTEST_OPENCL
endif

ifneq ($(TEST_METAL), )
TEST_CXX_FLAGS += -DTEST_METAL
endif

ifneq ($(TEST_CUDA), )
TEST_CXX_FLAGS += -DTEST_CUDA
endif

# Compiling the tutorials requires libpng
LIBPNG_LIBS_DEFAULT = $(shell libpng-config --ldflags)
LIBPNG_CXX_FLAGS ?= $(shell libpng-config --cflags)
# Workaround for libpng-config pointing to 64-bit versions on linux even when we're building for 32-bit
ifneq (,$(findstring -m32,$(CXX)))
ifneq (,$(findstring x86_64,$(LIBPNG_LIBS_DEFAULT)))
LIBPNG_LIBS ?= -lpng
endif
endif
LIBPNG_LIBS ?= $(LIBPNG_LIBS_DEFAULT)

LIBJPEG_LIBS ?= -ljpeg

# There's no libjpeg-config, unfortunately. We should look for
# jpeglib.h one directory level up from png.h
LIBPNG_INCLUDE_DIRS = $(filter -I%,$(LIBPNG_CXX_FLAGS))
LIBJPEG_CXX_FLAGS ?= $(LIBPNG_INCLUDE_DIRS:=/..)

IMAGE_IO_LIBS = $(LIBPNG_LIBS) $(LIBJPEG_LIBS)
IMAGE_IO_CXX_FLAGS = $(LIBPNG_CXX_FLAGS) $(LIBJPEG_CXX_FLAGS)

# We're building into the current directory $(CURDIR). Find the Halide
# repo root directory (the location of the makefile)
THIS_MAKEFILE = $(realpath $(filter %Makefile, $(MAKEFILE_LIST)))
ROOT_DIR = $(strip $(shell dirname $(THIS_MAKEFILE)))
SRC_DIR  = $(ROOT_DIR)/src

TARGET=$(if $(HL_TARGET),$(HL_TARGET),host)

# The following directories are all relative to the output directory (i.e. $(CURDIR), not $(SRC_DIR))
LIB_DIR     = lib
BIN_DIR     = bin
DISTRIB_DIR = distrib
INCLUDE_DIR = include
DOC_DIR     = doc
BUILD_DIR   = $(BIN_DIR)/build
FILTERS_DIR = $(BIN_DIR)/$(TARGET)/build
TMP_DIR     = $(BUILD_DIR)/tmp

SOURCE_FILES = \
  AddImageChecks.cpp \
  AddParameterChecks.cpp \
  AlignLoads.cpp \
  AllocationBoundsInference.cpp \
  ApplySplit.cpp \
  AssociativeOpsTable.cpp \
  Associativity.cpp \
  BoundaryConditions.cpp \
  Bounds.cpp \
  BoundsInference.cpp \
  Buffer.cpp \
  Closure.cpp \
  CodeGen_ARM.cpp \
  CodeGen_C.cpp \
  CodeGen_GPU_Dev.cpp \
  CodeGen_GPU_Host.cpp \
  CodeGen_Hexagon.cpp \
  CodeGen_Internal.cpp \
  CodeGen_LLVM.cpp \
  CodeGen_MIPS.cpp \
  CodeGen_OpenCL_Dev.cpp \
  CodeGen_Metal_Dev.cpp \
  CodeGen_OpenGL_Dev.cpp \
  CodeGen_OpenGLCompute_Dev.cpp \
  CodeGen_Posix.cpp \
  CodeGen_PowerPC.cpp \
  CodeGen_PTX_Dev.cpp \
  CodeGen_X86.cpp \
  CPlusPlusMangle.cpp \
  CSE.cpp \
  CanonicalizeGPUVars.cpp \
  Debug.cpp \
  DebugArguments.cpp \
  DebugToFile.cpp \
  DeepCopy.cpp \
  Definition.cpp \
  Deinterleave.cpp \
  DeviceArgument.cpp \
  DeviceInterface.cpp \
  EarlyFree.cpp \
  Elf.cpp \
  EliminateBoolVectors.cpp \
  Error.cpp \
  FastIntegerDivide.cpp \
  FindCalls.cpp \
  Float16.cpp \
  Func.cpp \
  Function.cpp \
  FuseGPUThreadLoops.cpp \
  FuzzFloatStores.cpp \
  Generator.cpp \
  HexagonOffload.cpp \
  HexagonOptimize.cpp \
  ImageParam.cpp \
  InferArguments.cpp \
  InjectHostDevBufferCopies.cpp \
  InjectImageIntrinsics.cpp \
  InjectOpenGLIntrinsics.cpp \
  Inline.cpp \
  InlineReductions.cpp \
  IntegerDivisionTable.cpp \
  Interval.cpp \
  Introspection.cpp \
  IR.cpp \
  IREquality.cpp \
  IRMatch.cpp \
  IRMutator.cpp \
  IROperator.cpp \
  IRPrinter.cpp \
  IRVisitor.cpp \
  JITModule.cpp \
  Lerp.cpp \
  LLVM_Output.cpp \
  LLVM_Runtime_Linker.cpp \
  LoopCarry.cpp \
  Lower.cpp \
  MatlabWrapper.cpp \
  Memoization.cpp \
  Module.cpp \
  ModulusRemainder.cpp \
  Monotonic.cpp \
  ObjectInstanceRegistry.cpp \
  OutputImageParam.cpp \
  ParallelRVar.cpp \
  Parameter.cpp \
  PartitionLoops.cpp \
  Pipeline.cpp \
  Prefetch.cpp \
  PrintLoopNest.cpp \
  Profiling.cpp \
  Qualify.cpp \
  Random.cpp \
  RDom.cpp \
  RealizationOrder.cpp \
  Reduction.cpp \
  RemoveDeadAllocations.cpp \
  RemoveTrivialForLoops.cpp \
  RemoveUndef.cpp \
  Schedule.cpp \
  ScheduleFunctions.cpp \
  ScheduleParam.cpp \
  SelectGPUAPI.cpp \
  Simplify.cpp \
  SimplifySpecializations.cpp \
  SkipStages.cpp \
  SlidingWindow.cpp \
  Solve.cpp \
  SplitTuples.cpp \
  StmtToHtml.cpp \
  StorageFlattening.cpp \
  StorageFolding.cpp \
  Substitute.cpp \
  Target.cpp \
  Tracing.cpp \
  TrimNoOps.cpp \
  Tuple.cpp \
  Type.cpp \
  UnifyDuplicateLets.cpp \
  UniquifyVariableNames.cpp \
  UnpackBuffers.cpp \
  UnrollLoops.cpp \
  Util.cpp \
  Var.cpp \
  VaryingAttributes.cpp \
  VectorizeLoops.cpp \
  WrapCalls.cpp \
  WrapExternStages.cpp

# The externally-visible header files that go into making Halide.h. Don't include anything here that includes llvm headers.
HEADER_FILES = \
  AddImageChecks.h \
  AddParameterChecks.h \
  AlignLoads.h \
  AllocationBoundsInference.h \
  ApplySplit.h \
  Argument.h \
  AssociativeOpsTable.h \
  Associativity.h \
  BoundaryConditions.h \
  Bounds.h \
  BoundsInference.h \
  Buffer.h \
  Closure.h \
  CodeGen_ARM.h \
  CodeGen_C.h \
  CodeGen_GPU_Dev.h \
  CodeGen_GPU_Host.h \
  CodeGen_LLVM.h \
  CodeGen_MIPS.h \
  CodeGen_OpenCL_Dev.h \
  CodeGen_Metal_Dev.h \
  CodeGen_OpenGL_Dev.h \
  CodeGen_OpenGLCompute_Dev.h \
  CodeGen_Posix.h \
  CodeGen_PowerPC.h \
  CodeGen_PTX_Dev.h \
  CodeGen_X86.h \
  ConciseCasts.h \
  CPlusPlusMangle.h \
  CSE.h \
  CanonicalizeGPUVars.h \
  Debug.h \
  DebugArguments.h \
  DebugToFile.h \
  DeepCopy.h \
  Definition.h \
  Deinterleave.h \
  DeviceArgument.h \
  DeviceInterface.h \
  EarlyFree.h \
  Elf.h \
  EliminateBoolVectors.h \
  Error.h \
  Expr.h \
  ExprUsesVar.h \
  Extern.h \
  FastIntegerDivide.h \
  FindCalls.h \
  Float16.h \
  Func.h \
  Function.h \
  FuseGPUThreadLoops.h \
  FuzzFloatStores.h \
  Generator.h \
  HexagonOffload.h \
  HexagonOptimize.h \
  runtime/HalideRuntime.h \
  runtime/HalideBuffer.h \
  ImageParam.h \
  InferArguments.h \
  InjectHostDevBufferCopies.h \
  InjectImageIntrinsics.h \
  InjectOpenGLIntrinsics.h \
  Inline.h \
  InlineReductions.h \
  IntegerDivisionTable.h \
  Interval.h \
  Introspection.h \
  IntrusivePtr.h \
  IREquality.h \
  IR.h \
  IRMatch.h \
  IRMutator.h \
  IROperator.h \
  IRPrinter.h \
  IRVisitor.h \
  JITModule.h \
  Lambda.h \
  Lerp.h \
  LLVM_Output.h \
  LLVM_Runtime_Linker.h \
  LoopCarry.h \
  Lower.h \
  MainPage.h \
  MatlabWrapper.h \
  Memoization.h \
  Module.h \
  ModulusRemainder.h \
  Monotonic.h \
  ObjectInstanceRegistry.h \
  Outputs.h \
  OutputImageParam.h \
  ParallelRVar.h \
  Parameter.h \
  Param.h \
  PartitionLoops.h \
  Pipeline.h \
  Prefetch.h \
  Profiling.h \
  Qualify.h \
  Random.h \
  RealizationOrder.h \
  RDom.h \
  Reduction.h \
  RemoveDeadAllocations.h \
  RemoveTrivialForLoops.h \
  RemoveUndef.h \
  Schedule.h \
  ScheduleFunctions.h \
  ScheduleParam.h \
  Scope.h \
  SelectGPUAPI.h \
  Simplify.h \
  SimplifySpecializations.h \
  SkipStages.h \
  SlidingWindow.h \
  Solve.h \
  SplitTuples.h \
  StmtToHtml.h \
  StorageFlattening.h \
  StorageFolding.h \
  Substitute.h \
  Target.h \
  ThreadPool.h \
  Tracing.h \
  TrimNoOps.h \
  Tuple.h \
  Type.h \
  UnifyDuplicateLets.h \
  UniquifyVariableNames.h \
  UnpackBuffers.h \
  UnrollLoops.h \
  Util.h \
  Var.h \
  VaryingAttributes.h \
  VectorizeLoops.h \
  WrapCalls.h \
  WrapExternStages.h

OBJECTS = $(SOURCE_FILES:%.cpp=$(BUILD_DIR)/%.o)
HEADERS = $(HEADER_FILES:%.h=$(SRC_DIR)/%.h)

RUNTIME_CPP_COMPONENTS = \
  aarch64_cpu_features \
  android_clock \
  android_host_cpu_count \
  android_io \
  android_opengl_context \
  android_tempfile \
  arm_cpu_features \
  buffer_t \
  cache \
  can_use_target \
  cuda \
  destructors \
  device_interface \
  errors \
  fake_thread_pool \
  float16_t \
  gcd_thread_pool \
  gpu_device_selection \
  hexagon_host \
  ios_io \
  linux_clock \
  linux_host_cpu_count \
  linux_opengl_context \
  matlab \
  metadata \
  metal \
  metal_objc_arm \
  metal_objc_x86 \
  mingw_math \
  mips_cpu_features \
  module_aot_ref_count \
  module_jit_ref_count \
  msan \
  msan_stubs \
  old_buffer_t \
  opencl \
  opengl \
  openglcompute \
  osx_clock \
  osx_get_symbol \
  osx_host_cpu_count \
  osx_opengl_context \
  posix_allocator \
  posix_clock \
  posix_error_handler \
  posix_get_symbol \
  posix_io \
  posix_print \
  posix_tempfile \
  posix_threads \
  powerpc_cpu_features \
  prefetch \
  profiler \
  profiler_inlined \
  qurt_allocator \
  qurt_hvx \
  runtime_api \
  ssp \
  thread_pool \
  to_string \
  tracing \
  windows_clock \
  windows_cuda \
  windows_get_symbol \
  windows_io \
  windows_opencl \
  windows_tempfile \
  windows_threads \
  write_debug_image \
  x86_cpu_features

RUNTIME_LL_COMPONENTS = \
  aarch64 \
  arm \
  arm_no_neon \
  hvx_64 \
  hvx_128 \
  mips \
  posix_math \
  powerpc \
  ptx_dev \
  win32_math \
  x86 \
  x86_avx \
  x86_sse41

RUNTIME_EXPORTED_INCLUDES = $(INCLUDE_DIR)/HalideRuntime.h \
                            $(INCLUDE_DIR)/HalideRuntimeCuda.h \
                            $(INCLUDE_DIR)/HalideRuntimeHexagonHost.h \
                            $(INCLUDE_DIR)/HalideRuntimeOpenCL.h \
                            $(INCLUDE_DIR)/HalideRuntimeOpenGL.h \
                            $(INCLUDE_DIR)/HalideRuntimeOpenGLCompute.h \
                            $(INCLUDE_DIR)/HalideRuntimeMetal.h	\
                            $(INCLUDE_DIR)/HalideRuntimeQurt.h \
                            $(INCLUDE_DIR)/HalideBuffer.h

INITIAL_MODULES = $(RUNTIME_CPP_COMPONENTS:%=$(BUILD_DIR)/initmod.%_32.o) \
                  $(RUNTIME_CPP_COMPONENTS:%=$(BUILD_DIR)/initmod.%_64.o) \
                  $(RUNTIME_CPP_COMPONENTS:%=$(BUILD_DIR)/initmod.%_32_debug.o) \
                  $(RUNTIME_CPP_COMPONENTS:%=$(BUILD_DIR)/initmod.%_64_debug.o) \
                  $(RUNTIME_EXPORTED_INCLUDES:$(INCLUDE_DIR)/%.h=$(BUILD_DIR)/initmod.%_h.o) \
                  $(BUILD_DIR)/initmod.inlined_c.o \
                  $(RUNTIME_LL_COMPONENTS:%=$(BUILD_DIR)/initmod.%_ll.o) \
                  $(PTX_DEVICE_INITIAL_MODULES:libdevice.%.bc=$(BUILD_DIR)/initmod_ptx.%_ll.o)

# Add the Hexagon simulator to the rpath on Linux. (Not supported elsewhere, so no else cases.)
ifeq ($(UNAME), Linux)
ifneq (,$(WITH_HEXAGON))
ifneq (,$(HL_HEXAGON_TOOLS))
TEST_LD_FLAGS += -Wl,--rpath=$(ROOT_DIR)/src/runtime/hexagon_remote/bin/host
TEST_LD_FLAGS += -Wl,--rpath=$(HL_HEXAGON_TOOLS)/lib/iss
endif
endif
endif

.PHONY: all
all: $(LIB_DIR)/libHalide.a $(BIN_DIR)/libHalide.$(SHARED_EXT) $(INCLUDE_DIR)/Halide.h $(RUNTIME_EXPORTED_INCLUDES) test_internal

$(BUILD_DIR)/llvm_objects/list: $(OBJECTS) $(INITIAL_MODULES)
	# Determine the relevant object files from llvm with a dummy
	# compilation. Passing -t to the linker gets it to list which
	# object files in which archives it uses to resolve
	# symbols. We only care about the libLLVM ones.
	@mkdir -p $(BUILD_DIR)/llvm_objects
	$(CXX) -o /dev/null -shared $(OBJECTS) $(INITIAL_MODULES) -Wl,-t $(LLVM_STATIC_LIBS) $(LIBDL) -lz -lpthread | egrep "libLLVM" > $(BUILD_DIR)/llvm_objects/list.new
	# if the list has changed since the previous build, or there
	# is no list from a previous build, then delete any old object
	# files and re-extract the required object files
	cd $(BUILD_DIR)/llvm_objects; \
	if cmp -s list.new list; \
	then \
	echo "No changes in LLVM deps"; \
	touch list; \
	else \
	rm -f llvm_*.o*; \
	cat list.new | sed = | sed "N;s/[()]/ /g;s/\n /\n/;s/\([0-9]*\)\n\([^ ]*\) \([^ ]*\)/ar x \2 \3; mv \3 llvm_\1_\3/" | bash -; \
	mv list.new list; \
	fi

$(LIB_DIR)/libHalide.a: $(OBJECTS) $(INITIAL_MODULES) $(BUILD_DIR)/llvm_objects/list
	# Archive together all the halide and llvm object files
	@-mkdir -p $(LIB_DIR)
	@rm -f $(LIB_DIR)/libHalide.a
	# ar breaks on MinGW with all objects at the same time.
	echo $(OBJECTS) $(INITIAL_MODULES) $(BUILD_DIR)/llvm_objects/llvm_*.o* | xargs -n200 ar q $(LIB_DIR)/libHalide.a
	ranlib $(LIB_DIR)/libHalide.a

$(BIN_DIR)/libHalide.$(SHARED_EXT): $(OBJECTS) $(INITIAL_MODULES)
	@-mkdir -p $(BIN_DIR)
	$(CXX) -shared $(OBJECTS) $(INITIAL_MODULES) $(LLVM_STATIC_LIBS) $(LLVM_LD_FLAGS) $(LIBDL) -lz -lpthread -o $(BIN_DIR)/libHalide.$(SHARED_EXT)
ifeq ($(UNAME), Darwin)
	install_name_tool -id $(CURDIR)/$(BIN_DIR)/libHalide.$(SHARED_EXT) $(BIN_DIR)/libHalide.$(SHARED_EXT)
endif

$(INCLUDE_DIR)/Halide.h: $(HEADERS) $(SRC_DIR)/HalideFooter.h $(BIN_DIR)/build_halide_h
	mkdir -p $(INCLUDE_DIR)
	$(BIN_DIR)/build_halide_h $(HEADERS) $(SRC_DIR)/HalideFooter.h > $(INCLUDE_DIR)/Halide.h

$(INCLUDE_DIR)/HalideRuntime%: $(SRC_DIR)/runtime/HalideRuntime%
	echo Copying $<
	mkdir -p $(INCLUDE_DIR)
	cp $< $(INCLUDE_DIR)/

$(INCLUDE_DIR)/HalideBuffer.h: $(SRC_DIR)/runtime/HalideBuffer.h
	echo Copying $<
	mkdir -p $(INCLUDE_DIR)
	cp $< $(INCLUDE_DIR)/

$(BIN_DIR)/build_halide_h: $(ROOT_DIR)/tools/build_halide_h.cpp
	$(CXX) $< -o $@

-include $(OBJECTS:.o=.d)
-include $(INITIAL_MODULES:.o=.d)

# Compile generic 32- or 64-bit code
# (The 'nacl' is a red herring. This is just a generic 32-bit little-endian target.)
RUNTIME_TRIPLE_32 = "le32-unknown-nacl-unknown"
RUNTIME_TRIPLE_64 = "le64-unknown-unknown-unknown"

# win32 is tied to x86 due to the use of the __stdcall calling convention
RUNTIME_TRIPLE_WIN_32 = "i386-unknown-unknown-unknown"

RUNTIME_CXX_FLAGS = -O3 -fno-vectorize -ffreestanding -fno-blocks -fno-exceptions -fno-unwind-tables
$(BUILD_DIR)/initmod.%_64.ll: $(SRC_DIR)/runtime/%.cpp $(BUILD_DIR)/clang_ok
	@-mkdir -p $(BUILD_DIR)
	$(CLANG) $(CXX_WARNING_FLAGS) $(RUNTIME_CXX_FLAGS) -m64 -target $(RUNTIME_TRIPLE_64) -DCOMPILING_HALIDE_RUNTIME -DBITS_64 -emit-llvm -S $(SRC_DIR)/runtime/$*.cpp -o $@ -MMD -MP -MF $(BUILD_DIR)/initmod.$*_64.d

$(BUILD_DIR)/initmod.windows_%_32.ll: $(SRC_DIR)/runtime/windows_%.cpp $(BUILD_DIR)/clang_ok
	@-mkdir -p $(BUILD_DIR)
	$(CLANG) $(CXX_WARNING_FLAGS) $(RUNTIME_CXX_FLAGS) -m32 -target $(RUNTIME_TRIPLE_WIN_32) -DCOMPILING_HALIDE_RUNTIME -DBITS_32 -emit-llvm -S $(SRC_DIR)/runtime/windows_$*.cpp -o $@ -MMD -MP -MF $(BUILD_DIR)/initmod.windows_$*_32.d

$(BUILD_DIR)/initmod.%_32.ll: $(SRC_DIR)/runtime/%.cpp $(BUILD_DIR)/clang_ok
	@-mkdir -p $(BUILD_DIR)
	$(CLANG) $(CXX_WARNING_FLAGS) $(RUNTIME_CXX_FLAGS) -m32 -target $(RUNTIME_TRIPLE_32) -DCOMPILING_HALIDE_RUNTIME -DBITS_32 -emit-llvm -S $(SRC_DIR)/runtime/$*.cpp -o $@ -MMD -MP -MF $(BUILD_DIR)/initmod.$*_32.d

$(BUILD_DIR)/initmod.%_64_debug.ll: $(SRC_DIR)/runtime/%.cpp $(BUILD_DIR)/clang_ok
	@-mkdir -p $(BUILD_DIR)
	$(CLANG) $(CXX_WARNING_FLAGS) -g -DDEBUG_RUNTIME $(RUNTIME_CXX_FLAGS) -m64 -target  $(RUNTIME_TRIPLE_64) -DCOMPILING_HALIDE_RUNTIME -DBITS_64 -emit-llvm -S $(SRC_DIR)/runtime/$*.cpp -o $@ -MMD -MP -MF $(BUILD_DIR)/initmod.$*_64_debug.d

$(BUILD_DIR)/initmod.windows_%_32_debug.ll: $(SRC_DIR)/runtime/windows_%.cpp $(BUILD_DIR)/clang_ok
	@-mkdir -p $(BUILD_DIR)
	$(CLANG) $(CXX_WARNING_FLAGS) -g -DDEBUG_RUNTIME $(RUNTIME_CXX_FLAGS) -m32 -target $(RUNTIME_TRIPLE_WIN_32) -DCOMPILING_HALIDE_RUNTIME -DBITS_32 -emit-llvm -S $(SRC_DIR)/runtime/windows_$*.cpp -o $@ -MMD -MP -MF $(BUILD_DIR)/initmod.windows_$*_32_debug.d

$(BUILD_DIR)/initmod.%_32_debug.ll: $(SRC_DIR)/runtime/%.cpp $(BUILD_DIR)/clang_ok
	@-mkdir -p $(BUILD_DIR)
	$(CLANG) $(CXX_WARNING_FLAGS) -g -DDEBUG_RUNTIME -O3 $(RUNTIME_CXX_FLAGS) -m32 -target $(RUNTIME_TRIPLE_32) -DCOMPILING_HALIDE_RUNTIME -DBITS_32 -emit-llvm -S $(SRC_DIR)/runtime/$*.cpp -o $@ -MMD -MP -MF $(BUILD_DIR)/initmod.$*_32_debug.d

$(BUILD_DIR)/initmod.%_ll.ll: $(SRC_DIR)/runtime/%.ll
	@-mkdir -p $(BUILD_DIR)
	cp $(SRC_DIR)/runtime/$*.ll $(BUILD_DIR)/initmod.$*_ll.ll

$(BUILD_DIR)/initmod.%.bc: $(BUILD_DIR)/initmod.%.ll $(BUILD_DIR)/llvm_ok
	$(LLVM_AS) $(BUILD_DIR)/initmod.$*.ll -o $(BUILD_DIR)/initmod.$*.bc

$(BUILD_DIR)/initmod.%.cpp: $(BIN_DIR)/binary2cpp $(BUILD_DIR)/initmod.%.bc
	./$(BIN_DIR)/binary2cpp halide_internal_initmod_$* < $(BUILD_DIR)/initmod.$*.bc > $@

$(BUILD_DIR)/initmod.%_h.cpp: $(BIN_DIR)/binary2cpp $(SRC_DIR)/runtime/%.h
	./$(BIN_DIR)/binary2cpp halide_internal_runtime_header_$*_h < $(SRC_DIR)/runtime/$*.h > $@

# Any c in the runtime that must be inlined needs to be copy-pasted into the output for the C backend.
$(BUILD_DIR)/initmod.inlined_c.cpp: $(BIN_DIR)/binary2cpp $(SRC_DIR)/runtime/buffer_t.cpp
	./$(BIN_DIR)/binary2cpp halide_internal_initmod_inlined_c < $(SRC_DIR)/runtime/buffer_t.cpp > $@

$(BUILD_DIR)/initmod_ptx.%_ll.cpp: $(BIN_DIR)/binary2cpp $(SRC_DIR)/runtime/nvidia_libdevice_bitcode/libdevice.%.bc
	./$(BIN_DIR)/binary2cpp halide_internal_initmod_ptx_$(basename $*)_ll < $(SRC_DIR)/runtime/nvidia_libdevice_bitcode/libdevice.$*.bc > $@

$(BIN_DIR)/binary2cpp: $(ROOT_DIR)/tools/binary2cpp.cpp
	@-mkdir -p $(BIN_DIR)
	$(CXX) $< -o $@

$(BUILD_DIR)/initmod_ptx.%_ll.o: $(BUILD_DIR)/initmod_ptx.%_ll.cpp
	$(CXX) -c $< -o $@ -MMD -MP -MF $(BUILD_DIR)/$*.d -MT $(BUILD_DIR)/$*.o

$(BUILD_DIR)/initmod.%.o: $(BUILD_DIR)/initmod.%.cpp
	$(CXX) -c $< -o $@ -MMD -MP -MF $(BUILD_DIR)/$*.d -MT $(BUILD_DIR)/$*.o

$(BUILD_DIR)/%.o: $(SRC_DIR)/%.cpp $(SRC_DIR)/%.h $(BUILD_DIR)/llvm_ok
	@-mkdir -p $(BUILD_DIR)
	$(CXX) $(CXX_FLAGS) -c $< -o $@ -MMD -MP -MF $(BUILD_DIR)/$*.d -MT $(BUILD_DIR)/$*.o

.PHONY: clean
clean:
	rm -rf $(LIB_DIR)
	rm -rf $(BIN_DIR)
	rm -rf $(BUILD_DIR)
	rm -rf $(TMP_DIR)
	rm -rf $(FILTERS_DIR)
	rm -rf $(INCLUDE_DIR)
	rm -rf $(DOC_DIR)
	rm -rf $(DISTRIB_DIR)

.SECONDARY:

CORRECTNESS_TESTS = $(shell ls $(ROOT_DIR)/test/correctness/*.cpp) $(shell ls $(ROOT_DIR)/test/correctness/*.c)
PERFORMANCE_TESTS = $(shell ls $(ROOT_DIR)/test/performance/*.cpp)
ERROR_TESTS = $(shell ls $(ROOT_DIR)/test/error/*.cpp)
WARNING_TESTS = $(shell ls $(ROOT_DIR)/test/warning/*.cpp)
OPENGL_TESTS := $(shell ls $(ROOT_DIR)/test/opengl/*.cpp)
GENERATOR_EXTERNAL_TESTS := $(shell ls $(ROOT_DIR)/test/generator/*test.cpp)
GENERATOR_EXTERNAL_TEST_GENERATORS := $(shell ls $(ROOT_DIR)/test/generator/*_generator.cpp)
TUTORIALS = $(filter-out %_generate.cpp, $(shell ls $(ROOT_DIR)/tutorial/*.cpp))

-include $(OPENGL_TESTS:$(ROOT_DIR)/test/opengl/%.cpp=$(BUILD_DIR)/test_opengl_%.d)

test_correctness: $(CORRECTNESS_TESTS:$(ROOT_DIR)/test/correctness/%.cpp=correctness_%) $(CORRECTNESS_TESTS:$(ROOT_DIR)/test/correctness/%.c=correctness_%)
test_performance: $(PERFORMANCE_TESTS:$(ROOT_DIR)/test/performance/%.cpp=performance_%)
test_errors: $(ERROR_TESTS:$(ROOT_DIR)/test/error/%.cpp=error_%)
test_warnings: $(WARNING_TESTS:$(ROOT_DIR)/test/warning/%.cpp=warning_%)
test_tutorials: $(TUTORIALS:$(ROOT_DIR)/tutorial/%.cpp=tutorial_%)
test_valgrind: $(CORRECTNESS_TESTS:$(ROOT_DIR)/test/correctness/%.cpp=valgrind_%)
test_avx512: $(CORRECTNESS_TESTS:$(ROOT_DIR)/test/correctness/%.cpp=avx512_%)
test_opengl: $(OPENGL_TESTS:$(ROOT_DIR)/test/opengl/%.cpp=opengl_%)

# There are three types of tests for generators:
# 1) Externally-written aot-based tests
# 1) Externally-written aot-based tests (compiled using C++ backend)
# 2) Externally-written JIT-based tests
GENERATOR_AOT_TESTS = $(GENERATOR_EXTERNAL_TESTS:$(ROOT_DIR)/test/generator/%_aottest.cpp=generator_aot_%)
GENERATOR_AOTCPP_TESTS = $(GENERATOR_EXTERNAL_TESTS:$(ROOT_DIR)/test/generator/%_aottest.cpp=generator_aotcpp_%)
GENERATOR_JIT_TESTS = $(GENERATOR_EXTERNAL_TESTS:$(ROOT_DIR)/test/generator/%_jittest.cpp=generator_jit_%)

# multitarget test doesn't make any sense for the CPP backend; just skip it.
GENERATOR_AOTCPP_TESTS := $(filter-out generator_aotcpp_multitarget,$(GENERATOR_AOTCPP_TESTS))

# Note that many of the AOT-CPP tests are broken right now;
# remove AOT-CPP tests that don't (yet) work for C++ backend
# (each tagged with the *known* blocking issue(s))

# https://github.com/halide/Halide/issues/2084 (only if opencl enabled)
GENERATOR_AOTCPP_TESTS := $(filter-out generator_aotcpp_acquire_release,$(GENERATOR_AOTCPP_TESTS))

# https://github.com/halide/Halide/issues/2084 (only if opencl enabled)
GENERATOR_AOTCPP_TESTS := $(filter-out generator_aotcpp_define_extern_opencl,$(GENERATOR_AOTCPP_TESTS))

# https://github.com/halide/Halide/issues/2084 (only if opencl enabled)
GENERATOR_AOTCPP_TESTS := $(filter-out generator_aotcpp_gpu_object_lifetime,$(GENERATOR_AOTCPP_TESTS))

# https://github.com/halide/Halide/issues/2084 (only if opencl enabled)
GENERATOR_AOTCPP_TESTS := $(filter-out generator_aotcpp_gpu_only,$(GENERATOR_AOTCPP_TESTS))

# https://github.com/halide/Halide/issues/2084 (only if opencl enabled))
GENERATOR_AOTCPP_TESTS := $(filter-out generator_aotcpp_cleanup_on_error,$(GENERATOR_AOTCPP_TESTS))

# https://github.com/halide/Halide/issues/2084 (only if opencl enabled)
GENERATOR_AOTCPP_TESTS := $(filter-out generator_aotcpp_old_buffer_t,$(GENERATOR_AOTCPP_TESTS))

# https://github.com/halide/Halide/issues/2071
GENERATOR_AOTCPP_TESTS := $(filter-out generator_aotcpp_user_context,$(GENERATOR_AOTCPP_TESTS))

# https://github.com/halide/Halide/issues/2071
GENERATOR_AOTCPP_TESTS := $(filter-out generator_aotcpp_argvcall,$(GENERATOR_AOTCPP_TESTS))

# https://github.com/halide/Halide/issues/2071
GENERATOR_AOTCPP_TESTS := $(filter-out generator_aotcpp_metadata_tester,$(GENERATOR_AOTCPP_TESTS))

# https://github.com/halide/Halide/issues/2071
GENERATOR_AOTCPP_TESTS := $(filter-out generator_aotcpp_cxx_mangling,$(GENERATOR_AOTCPP_TESTS))

# https://github.com/halide/Halide/issues/2075
GENERATOR_AOTCPP_TESTS := $(filter-out generator_aotcpp_msan,$(GENERATOR_AOTCPP_TESTS))

# https://github.com/halide/Halide/issues/2075
GENERATOR_AOTCPP_TESTS := $(filter-out generator_aotcpp_memory_profiler_mandelbrot,$(GENERATOR_AOTCPP_TESTS))

# https://github.com/halide/Halide/issues/2082
GENERATOR_AOTCPP_TESTS := $(filter-out generator_aotcpp_matlab,$(GENERATOR_AOTCPP_TESTS))

test_aotcpp_generators: $(GENERATOR_AOTCPP_TESTS)

# This is just a test to ensure than RunGen builds and links for a critical mass of Generators;
# not all will work directly (e.g. due to missing define_externs at link time), so we blacklist
# those known to be broken for plausible reasons.
GENERATOR_BUILD_RUNGEN_TESTS = $(GENERATOR_EXTERNAL_TEST_GENERATORS:$(ROOT_DIR)/test/generator/%_generator.cpp=$(FILTERS_DIR)/%.rungen)
GENERATOR_BUILD_RUNGEN_TESTS := $(filter-out $(FILTERS_DIR)/cxx_mangling.rungen,$(GENERATOR_BUILD_RUNGEN_TESTS))
GENERATOR_BUILD_RUNGEN_TESTS := $(filter-out $(FILTERS_DIR)/cxx_mangling_define_extern.rungen,$(GENERATOR_BUILD_RUNGEN_TESTS))
GENERATOR_BUILD_RUNGEN_TESTS := $(filter-out $(FILTERS_DIR)/define_extern_opencl.rungen,$(GENERATOR_BUILD_RUNGEN_TESTS))
GENERATOR_BUILD_RUNGEN_TESTS := $(filter-out $(FILTERS_DIR)/matlab.rungen,$(GENERATOR_BUILD_RUNGEN_TESTS))
GENERATOR_BUILD_RUNGEN_TESTS := $(filter-out $(FILTERS_DIR)/msan.rungen,$(GENERATOR_BUILD_RUNGEN_TESTS))
GENERATOR_BUILD_RUNGEN_TESTS := $(filter-out $(FILTERS_DIR)/multitarget.rungen,$(GENERATOR_BUILD_RUNGEN_TESTS))
GENERATOR_BUILD_RUNGEN_TESTS := $(filter-out $(FILTERS_DIR)/nested_externs.rungen,$(GENERATOR_BUILD_RUNGEN_TESTS))
GENERATOR_BUILD_RUNGEN_TESTS := $(filter-out $(FILTERS_DIR)/old_buffer_t.rungen,$(GENERATOR_BUILD_RUNGEN_TESTS))
GENERATOR_BUILD_RUNGEN_TESTS := $(filter-out $(FILTERS_DIR)/tiled_blur.rungen,$(GENERATOR_BUILD_RUNGEN_TESTS))
test_rungen: $(GENERATOR_BUILD_RUNGEN_TESTS)

test_generators: $(GENERATOR_AOT_TESTS) $(GENERATOR_AOTCPP_TESTS) $(GENERATOR_JIT_TESTS) $(GENERATOR_BUILD_RUNGEN_TESTS)

ALL_TESTS = test_internal test_correctness test_errors test_tutorials test_warnings test_generators

# These targets perform timings of each test. For most tests this includes Halide JIT compile times, and run times.
# For generator tests they time the compile time only. The times are recorded in CSV files.
time_compilation_correctness: init_time_compilation_correctness $(CORRECTNESS_TESTS:$(ROOT_DIR)/test/correctness/%.cpp=time_compilation_test_%)
time_compilation_performance: init_time_compilation_performance $(PERFORMANCE_TESTS:$(ROOT_DIR)/test/performance/%.cpp=time_compilation_performance_%)
time_compilation_opengl: init_time_compilation_opengl $(OPENGL_TESTS:$(ROOT_DIR)/test/opengl/%.cpp=time_compilation_opengl_%)
time_compilation_generators: init_time_compilation_generator $(GENERATOR_TESTS:$(ROOT_DIR)/test/generator/%_aottest.cpp=time_compilation_generator_%)

init_time_compilation_%:
	echo "TEST,User (s),System (s),Real" > $(@:init_time_compilation_%=compile_times_%.csv)

TIME_COMPILATION ?= /usr/bin/time -a -f "$@,%U,%S,%E" -o

run_tests: $(ALL_TESTS)
	make -f $(THIS_MAKEFILE) test_performance

build_tests: $(CORRECTNESS_TESTS:$(ROOT_DIR)/test/correctness/%.cpp=$(BIN_DIR)/correctness_%) \
	$(PERFORMANCE_TESTS:$(ROOT_DIR)/test/performance/%.cpp=$(BIN_DIR)/performance_%) \
	$(ERROR_TESTS:$(ROOT_DIR)/test/error/%.cpp=$(BIN_DIR)/error_%) \
	$(WARNING_TESTS:$(ROOT_DIR)/test/warning/%.cpp=$(BIN_DIR)/warning_%) \
	$(OPENGL_TESTS:$(ROOT_DIR)/test/opengl/%.cpp=$(BIN_DIR)/opengl_%) \
	$(GENERATOR_EXTERNAL_TESTS:$(ROOT_DIR)/test/generator/%_aottest.cpp=$(BIN_DIR)/$(TARGET)/generator_aot_%) \
	$(GENERATOR_EXTERNAL_TESTS:$(ROOT_DIR)/test/generator/%_jittest.cpp=$(BIN_DIR)/generator_jit_%)

time_compilation_tests: time_compilation_correctness time_compilation_performance time_compilation_generators

LIBHALIDE_DEPS ?= $(BIN_DIR)/libHalide.$(SHARED_EXT) $(INCLUDE_DIR)/Halide.h

$(BUILD_DIR)/GenGen.o: $(ROOT_DIR)/tools/GenGen.cpp $(INCLUDE_DIR)/Halide.h
	@mkdir -p $(BUILD_DIR)
	$(CXX) -c $< $(TEST_CXX_FLAGS) -I$(INCLUDE_DIR) -o $@

# Make an empty generator for generating runtimes.
$(BIN_DIR)/runtime.generator: $(BUILD_DIR)/GenGen.o $(BIN_DIR)/libHalide.$(SHARED_EXT)
	$(CXX) $< $(TEST_LD_FLAGS) -o $@

# Generate a standalone runtime for a given target string
$(BIN_DIR)/%/runtime.a: $(BIN_DIR)/runtime.generator
	@mkdir -p $(BIN_DIR)/$*
	$(CURDIR)/$< -r runtime -o $(CURDIR)/$(BIN_DIR)/$* target=$*

$(BIN_DIR)/test_internal: $(ROOT_DIR)/test/internal.cpp $(BIN_DIR)/libHalide.$(SHARED_EXT)
	$(CXX) $(TEST_CXX_FLAGS) $< -I$(SRC_DIR) $(TEST_LD_FLAGS) -o $@

# Correctness test that link against libHalide
$(BIN_DIR)/correctness_%: $(ROOT_DIR)/test/correctness/%.cpp $(BIN_DIR)/libHalide.$(SHARED_EXT) $(INCLUDE_DIR)/Halide.h $(RUNTIME_EXPORTED_INCLUDES)
	$(CXX) $(TEST_CXX_FLAGS) -I$(ROOT_DIR) $(OPTIMIZE) $< -I$(INCLUDE_DIR) $(TEST_LD_FLAGS) -o $@

# Correctness tests that do NOT link against libHalide
$(BIN_DIR)/correctness_plain_c_includes: $(ROOT_DIR)/test/correctness/plain_c_includes.c $(RUNTIME_EXPORTED_INCLUDES)
	$(CXX) -x c -Wall -Werror -I$(ROOT_DIR) $(OPTIMIZE) $< -I$(ROOT_DIR)/src/runtime -o $@

ifeq ($(UNAME), Darwin)
WEAK_BUFFER_LINKAGE_FLAGS=-Wl,-U,_halide_weak_device_free
else
ifneq (,$(findstring MINGW,$(UNAME)))
WEAK_BUFFER_LINKAGE_FLAGS=-Wl,--defsym=_halide_weak_device_free=0,--defsym=halide_device_free=0
else
WEAK_BUFFER_LINKAGE_FLAGS=
endif
endif

# Note that this test must *not* link in either libHalide, or a Halide runtime;
# this test should be usable without either. (Note that this requires an extra
# linker directive on Darwin to ensure halide_weak_device_free() is in fact weak.)
$(BIN_DIR)/correctness_halide_buffer: $(ROOT_DIR)/test/correctness/halide_buffer.cpp $(INCLUDE_DIR)/HalideBuffer.h $(RUNTIME_EXPORTED_INCLUDES)
	$(CXX) $(TEST_CXX_FLAGS) $(OPTIMIZE) $< -I$(INCLUDE_DIR) $(WEAK_BUFFER_LINKAGE_FLAGS) -o $@

# The image_io test additionally needs to link to libpng and
# libjpeg.
$(BIN_DIR)/correctness_image_io: $(ROOT_DIR)/test/correctness/image_io.cpp $(BIN_DIR)/libHalide.$(SHARED_EXT) $(INCLUDE_DIR)/Halide.h $(RUNTIME_EXPORTED_INCLUDES)
	$(CXX) $(TEST_CXX_FLAGS) $(IMAGE_IO_CXX_FLAGS) -I$(ROOT_DIR) $(OPTIMIZE) $< -I$(INCLUDE_DIR) $(TEST_LD_FLAGS) $(IMAGE_IO_LIBS) -o $@

$(BIN_DIR)/performance_%: $(ROOT_DIR)/test/performance/%.cpp $(BIN_DIR)/libHalide.$(SHARED_EXT) $(INCLUDE_DIR)/Halide.h
	$(CXX) $(TEST_CXX_FLAGS) $(OPTIMIZE) $< -I$(INCLUDE_DIR) $(TEST_LD_FLAGS) -o $@

# Error tests that link against libHalide
$(BIN_DIR)/error_%: $(ROOT_DIR)/test/error/%.cpp $(BIN_DIR)/libHalide.$(SHARED_EXT) $(INCLUDE_DIR)/Halide.h
	$(CXX) $(TEST_CXX_FLAGS) $(OPTIMIZE) $< -I$(INCLUDE_DIR) $(TEST_LD_FLAGS) -o $@

$(BIN_DIR)/warning_%: $(ROOT_DIR)/test/warning/%.cpp $(BIN_DIR)/libHalide.$(SHARED_EXT) $(INCLUDE_DIR)/Halide.h
	$(CXX) $(TEST_CXX_FLAGS) $(OPTIMIZE) $< -I$(INCLUDE_DIR) $(TEST_LD_FLAGS) -o $@

$(BIN_DIR)/opengl_%: $(ROOT_DIR)/test/opengl/%.cpp $(BIN_DIR)/libHalide.$(SHARED_EXT) $(INCLUDE_DIR)/Halide.h
	$(CXX) $(TEST_CXX_FLAGS) $(OPTIMIZE) $< -I$(INCLUDE_DIR) -I$(SRC_DIR) $(TEST_LD_FLAGS) $(OPENGL_LD_FLAGS) -o $@ -MMD -MF $(BUILD_DIR)/test_opengl_$*.d


# TODO(srj): this doesn't auto-delete, why not?
.INTERMEDIATE: $(BIN_DIR)/%.generator

# By default, %.generator is produced by building %_generator.cpp
# Note that the rule includes all _generator.cpp files, so that generators with define_extern
# usage can just add deps later.
$(BUILD_DIR)/%_generator.o: $(ROOT_DIR)/test/generator/%_generator.cpp $(INCLUDE_DIR)/Halide.h
	@mkdir -p $(BIN_DIR)
	$(CXX) $(TEST_CXX_FLAGS) -I$(INCLUDE_DIR) -I$(CURDIR)/$(FILTERS_DIR) -c $< -o $@

$(BIN_DIR)/%.generator: $(BUILD_DIR)/GenGen.o $(BIN_DIR)/libHalide.$(SHARED_EXT) $(BUILD_DIR)/%_generator.o
	@mkdir -p $(BIN_DIR)
	$(CXX) $(filter %.cpp %.o %.a,$^) $(TEST_LD_FLAGS) -o $@

# It is not always possible to cross compile between 32-bit and 64-bit via the clang build as part of llvm
# These next two rules can fail the compilationa nd produce zero length bitcode blobs.
# If the zero length blob is actually used, the test will fail anyway, but usually only the bitness
# of the target is used.
$(BUILD_DIR)/external_code_extern_bitcode_32.cpp : $(ROOT_DIR)/test/generator/external_code_extern.cpp
	$(CLANG) $(CXX_WARNING_FLAGS) -O3 -c -m32 -target $(RUNTIME_TRIPLE_32) -emit-llvm $< -o $(BUILD_DIR)/external_code_extern_32.bc || echo -n > $(BUILD_DIR)/external_code_extern_32.bc
	./$(BIN_DIR)/binary2cpp external_code_extern_bitcode_32 < $(BUILD_DIR)/external_code_extern_32.bc > $@

$(BUILD_DIR)/external_code_extern_bitcode_64.cpp : $(ROOT_DIR)/test/generator/external_code_extern.cpp
	$(CLANG) $(CXX_WARNING_FLAGS) -O3 -c -m64 -target $(RUNTIME_TRIPLE_64) -emit-llvm $< -o $(BUILD_DIR)/external_code_extern_64.bc || echo -n > $(BUILD_DIR)/external_code_extern_64.bc
	./$(BIN_DIR)/binary2cpp external_code_extern_bitcode_64 < $(BUILD_DIR)/external_code_extern_64.bc > $@

$(BUILD_DIR)/external_code_extern_cpp_source.cpp : $(ROOT_DIR)/test/generator/external_code_extern.cpp
	./$(BIN_DIR)/binary2cpp external_code_extern_cpp_source < $(ROOT_DIR)/test/generator/external_code_extern.cpp > $@

$(BIN_DIR)/external_code.generator: $(BUILD_DIR)/GenGen.o $(BIN_DIR)/libHalide.$(SHARED_EXT) $(BUILD_DIR)/external_code_generator.o $(BUILD_DIR)/external_code_extern_bitcode_32.cpp $(BUILD_DIR)/external_code_extern_bitcode_64.cpp $(BUILD_DIR)/external_code_extern_cpp_source.cpp
	@mkdir -p $(BIN_DIR)
	$(CXX) $(filter %.cpp %.o %.a,$^) $(TEST_LD_FLAGS) -o $@

NAME_MANGLING_TARGET=$(NON_EMPTY_TARGET)-c_plus_plus_name_mangling

GEN_AOT_OUTPUTS=-e static_library,h,cpp

# By default, %.a/.h are produced by executing %.generator. Runtimes are not included in these.
# (We explicitly also generate .cpp output here as well, as additional test surface for the C++ backend.)
$(FILTERS_DIR)/%.a: $(BIN_DIR)/%.generator
	@mkdir -p $(FILTERS_DIR)
	@-mkdir -p $(TMP_DIR)
	cd $(TMP_DIR); $(CURDIR)/$< -g $* $(GEN_AOT_OUTPUTS) -o $(CURDIR)/$(FILTERS_DIR) target=$(TARGET)-no_runtime

$(FILTERS_DIR)/%.h: $(FILTERS_DIR)/%.a
	@echo $@ produced implicitly by $^

$(FILTERS_DIR)/%.cpp: $(FILTERS_DIR)/%.a
	@echo $@ produced implicitly by $^

$(FILTERS_DIR)/%.stub.h: $(BIN_DIR)/%.generator
	@mkdir -p $(FILTERS_DIR)
	@-mkdir -p $(TMP_DIR)
	cd $(TMP_DIR); $(CURDIR)/$< -n $* -o $(CURDIR)/$(FILTERS_DIR) -e cpp_stub

# If we want to use a Generator with custom GeneratorParams, we need to write
# custom rules: to pass the GeneratorParams, and to give a unique function and file name.
$(FILTERS_DIR)/cxx_mangling.a: $(BIN_DIR)/cxx_mangling.generator
	@mkdir -p $(FILTERS_DIR)
	@-mkdir -p $(TMP_DIR)
	cd $(TMP_DIR); $(CURDIR)/$< $(GEN_AOT_OUTPUTS) -o $(CURDIR)/$(FILTERS_DIR) target=$(TARGET)-no_runtime-c_plus_plus_name_mangling -f "HalideTest::AnotherNamespace::cxx_mangling"

# Also build with a gpu target to ensure that the GPU-Host generation
# code handles name mangling properly. (Note that we don't need to
# run this code, just check for link errors.)
$(FILTERS_DIR)/cxx_mangling_gpu.a: $(BIN_DIR)/cxx_mangling.generator
	@mkdir -p $(FILTERS_DIR)
	@-mkdir -p $(TMP_DIR)
	cd $(TMP_DIR); $(CURDIR)/$< $(GEN_AOT_OUTPUTS) -o $(CURDIR)/$(FILTERS_DIR) target=$(TARGET)-no_runtime-c_plus_plus_name_mangling-cuda -f "HalideTest::cxx_mangling_gpu"

$(FILTERS_DIR)/cxx_mangling_define_extern.a: $(BIN_DIR)/cxx_mangling_define_extern.generator
	@mkdir -p $(FILTERS_DIR)
	@-mkdir -p $(TMP_DIR)
	cd $(TMP_DIR); $(CURDIR)/$< $(GEN_AOT_OUTPUTS) -o $(CURDIR)/$(FILTERS_DIR) target=$(TARGET)-no_runtime-c_plus_plus_name_mangling-user_context -f "HalideTest::cxx_mangling_define_extern"

# pyramid needs a custom arg
$(FILTERS_DIR)/pyramid.a: $(BIN_DIR)/pyramid.generator
	@mkdir -p $(FILTERS_DIR)
	@-mkdir -p $(TMP_DIR)
	cd $(TMP_DIR); $(CURDIR)/$< -f pyramid $(GEN_AOT_OUTPUTS) -o $(CURDIR)/$(FILTERS_DIR) target=$(TARGET)-no_runtime levels=10

METADATA_TESTER_GENERATOR_ARGS=\
	input.type=uint8 input.dim=3 \
	type_only_input_buffer.dim=3 \
	dim_only_input_buffer.type=uint8 \
	untyped_input_buffer.type=uint8 untyped_input_buffer.dim=3 \
	output.type=float32,float32 output.dim=3 \
	input_not_nod.type=uint8 input_not_nod.dim=3 \
	input_nod.dim=3 \
	input_not.type=uint8 \
	array_input.size=2 \
	array_i8.size=2 \
	array_i16.size=2 \
	array_i32.size=2 \
	array_h.size=2 \
	array_outputs.size=2

# metadata_tester is built with and without user-context
$(FILTERS_DIR)/metadata_tester.a: $(BIN_DIR)/metadata_tester.generator
	@mkdir -p $(FILTERS_DIR)
	@-mkdir -p $(TMP_DIR)
	cd $(TMP_DIR); $(CURDIR)/$< -f metadata_tester $(GEN_AOT_OUTPUTS) -o $(CURDIR)/$(FILTERS_DIR) target=$(TARGET)-no_runtime $(METADATA_TESTER_GENERATOR_ARGS)

$(FILTERS_DIR)/metadata_tester_ucon.a: $(BIN_DIR)/metadata_tester.generator
	@mkdir -p $(FILTERS_DIR)
	@-mkdir -p $(TMP_DIR)
	cd $(TMP_DIR); $(CURDIR)/$< -f metadata_tester_ucon $(GEN_AOT_OUTPUTS) -o $(CURDIR)/$(FILTERS_DIR) target=$(TARGET)-user_context-no_runtime $(METADATA_TESTER_GENERATOR_ARGS)

$(BIN_DIR)/$(TARGET)/generator_aot_metadata_tester: $(FILTERS_DIR)/metadata_tester_ucon.a

$(FILTERS_DIR)/multitarget.a: $(BIN_DIR)/multitarget.generator
	@mkdir -p $(FILTERS_DIR)
	@-mkdir -p $(TMP_DIR)
	cd $(TMP_DIR); $(LD_PATH_SETUP) $(CURDIR)/$< -f "HalideTest::multitarget" $(GEN_AOT_OUTPUTS) -o $(CURDIR)/$(FILTERS_DIR) target=$(TARGET)-debug-no_runtime-c_plus_plus_name_mangling,$(TARGET)-no_runtime-c_plus_plus_name_mangling  -e assembly,bitcode,cpp,h,html,static_library,stmt

$(FILTERS_DIR)/msan.a: $(BIN_DIR)/msan.generator
	@mkdir -p $(FILTERS_DIR)
	@-mkdir -p $(TMP_DIR)
	cd $(TMP_DIR); $(LD_PATH_SETUP) $(CURDIR)/$< -f msan $(GEN_AOT_OUTPUTS) -o $(CURDIR)/$(FILTERS_DIR) target=$(TARGET)-msan

# user_context needs to be generated with user_context as the first argument to its calls
$(FILTERS_DIR)/user_context.a: $(BIN_DIR)/user_context.generator
	@mkdir -p $(FILTERS_DIR)
	@-mkdir -p $(TMP_DIR)
	cd $(TMP_DIR); $(CURDIR)/$< $(GEN_AOT_OUTPUTS) -o $(CURDIR)/$(FILTERS_DIR) target=$(TARGET)-no_runtime-user_context

# ditto for user_context_insanity
$(FILTERS_DIR)/user_context_insanity.a: $(BIN_DIR)/user_context_insanity.generator
	@mkdir -p $(FILTERS_DIR)
	@-mkdir -p $(TMP_DIR)
	cd $(TMP_DIR); $(CURDIR)/$< $(GEN_AOT_OUTPUTS) -o $(CURDIR)/$(FILTERS_DIR) target=$(TARGET)-no_runtime-user_context

# matlab needs to be generated with matlab in TARGET
$(FILTERS_DIR)/matlab.a: $(BIN_DIR)/matlab.generator
	@mkdir -p $(FILTERS_DIR)
	@-mkdir -p $(TMP_DIR)
	cd $(TMP_DIR); $(CURDIR)/$< $(GEN_AOT_OUTPUTS) -o $(CURDIR)/$(FILTERS_DIR) target=$(TARGET)-no_runtime-matlab

# Some .generators have additional dependencies (usually due to define_extern usage).
# These typically require two extra dependencies:
# (1) Ensuring the extra _generator.cpp is built into the .generator.
# (2) Ensuring the extra .a is linked into the final output.

# TODO(srj): we really want to say "anything that depends on tiled_blur.a also depends on blur2x2.a";
# is there a way to specify that in Make?
$(BIN_DIR)/$(TARGET)/generator_aot_tiled_blur: $(FILTERS_DIR)/blur2x2.a
$(BIN_DIR)/$(TARGET)/generator_aot_cxx_mangling: $(FILTERS_DIR)/cxx_mangling_gpu.a
$(BIN_DIR)/$(TARGET)/generator_aot_cxx_mangling_define_extern: $(FILTERS_DIR)/cxx_mangling.a

$(BIN_DIR)/$(TARGET)/generator_aotcpp_tiled_blur: $(FILTERS_DIR)/blur2x2.cpp
$(BIN_DIR)/$(TARGET)/generator_aotcpp_cxx_mangling: $(FILTERS_DIR)/cxx_mangling_gpu.cpp
$(BIN_DIR)/$(TARGET)/generator_aotcpp_cxx_mangling_define_extern: $(FILTERS_DIR)/cxx_mangling.cpp

$(BUILD_DIR)/stubuser_generator.o: $(FILTERS_DIR)/stubtest.stub.h
$(BIN_DIR)/stubuser.generator: $(BUILD_DIR)/stubtest_generator.o

# stubtest has input and output funcs with undefined types and array sizes; this is fine for stub
# usage (the types can be inferred), but for AOT compilation, we must make the types
# concrete via generator args.
#
# Also note that setting 'vectorize=true' is redundant (that's the default), but verifies
# that setting ScheduleParam via generator_args works properly.
STUBTEST_GENERATOR_ARGS=\
    untyped_buffer_input.type=uint8 untyped_buffer_input.dim=3 \
	simple_input.type=float32 \
	array_input.type=float32 array_input.size=2 \
	int_arg.size=2 \
	tuple_output.type=float32,float32 \
	vectorize=true

$(FILTERS_DIR)/stubtest.a: $(BIN_DIR)/stubtest.generator
	@mkdir -p $(FILTERS_DIR)
	@-mkdir -p $(TMP_DIR)
	cd $(TMP_DIR); $(CURDIR)/$< -f stubtest $(GEN_AOT_OUTPUTS) -o $(CURDIR)/$(FILTERS_DIR) target=$(TARGET)-no_runtime $(STUBTEST_GENERATOR_ARGS)

$(FILTERS_DIR)/external_code.a: $(BIN_DIR)/external_code.generator
	@mkdir -p $(FILTERS_DIR)
	@-mkdir -p $(TMP_DIR)
	cd $(TMP_DIR); $(CURDIR)/$< -g external_code -e static_library,h -o $(CURDIR)/$(FILTERS_DIR) target=$(TARGET)-no_runtime external_code_is_bitcode=true

$(FILTERS_DIR)/external_code.cpp: $(BIN_DIR)/external_code.generator
	@mkdir -p $(FILTERS_DIR)
	@-mkdir -p $(TMP_DIR)
	cd $(TMP_DIR); $(CURDIR)/$< -g external_code -e cpp -o $(CURDIR)/$(FILTERS_DIR) target=$(TARGET)-no_runtime external_code_is_bitcode=false

# Usually, it's considered best practice to have one Generator per
# .cpp file, with the generator-name and filename matching;
# nested_externs_generators.cpp is a counterexample, and thus requires
# some special casing to get right.  First, make a special rule to
# build each of the Generators in nested_externs_generator.cpp (which
# all have the form nested_externs_*).
$(FILTERS_DIR)/nested_externs_%.a: $(BIN_DIR)/nested_externs.generator
	@-mkdir -p $(TMP_DIR)
	cd $(TMP_DIR); $(CURDIR)/$< -g nested_externs_$* $(GEN_AOT_OUTPUTS) -o $(CURDIR)/$(FILTERS_DIR) target=$(TARGET)-no_runtime

GEN_AOT_CXX_FLAGS=$(TEST_CXX_FLAGS) -Wno-unknown-pragmas
GEN_AOT_INCLUDES=-I$(INCLUDE_DIR) -I$(FILTERS_DIR) -I$(ROOT_DIR) -I $(ROOT_DIR)/apps/support -I $(SRC_DIR)/runtime -I$(ROOT_DIR)/tools
GEN_AOT_LD_FLAGS=-lpthread $(LIBDL)

# By default, %_aottest.cpp depends on $(FILTERS_DIR)/%.a/.h (but not libHalide).
$(BIN_DIR)/$(TARGET)/generator_aot_%: $(ROOT_DIR)/test/generator/%_aottest.cpp $(FILTERS_DIR)/%.a $(FILTERS_DIR)/%.h $(RUNTIME_EXPORTED_INCLUDES) $(BIN_DIR)/$(TARGET)/runtime.a
	@mkdir -p $(BIN_DIR)/$(TARGET)
	$(CXX) $(GEN_AOT_CXX_FLAGS) $(filter %.cpp %.o %.a,$^) $(GEN_AOT_INCLUDES) $(GEN_AOT_LD_FLAGS) -o $@

# Also make AOT testing targets that depends on the .cpp output (rather than .a).
$(BIN_DIR)/$(TARGET)/generator_aotcpp_%: $(ROOT_DIR)/test/generator/%_aottest.cpp $(FILTERS_DIR)/%.cpp $(FILTERS_DIR)/%.h $(RUNTIME_EXPORTED_INCLUDES) $(BIN_DIR)/$(TARGET)/runtime.a
	@mkdir -p $(BIN_DIR)/$(TARGET)
	$(CXX) $(GEN_AOT_CXX_FLAGS) $(filter %.cpp %.o %.a,$^) $(GEN_AOT_INCLUDES) $(GEN_AOT_LD_FLAGS) -o $@

# MSAN test doesn't use the standard runtime
$(BIN_DIR)/$(TARGET)/generator_aot_msan: $(ROOT_DIR)/test/generator/msan_aottest.cpp $(FILTERS_DIR)/msan.a $(FILTERS_DIR)/msan.h $(RUNTIME_EXPORTED_INCLUDES)
	@mkdir -p $(BIN_DIR)/$(TARGET)
	$(CXX) $(GEN_AOT_CXX_FLAGS) $(filter-out %.h,$^) $(GEN_AOT_INCLUDES) $(GEN_AOT_LD_FLAGS) -o $@

# nested_externs has additional deps to link in
$(BIN_DIR)/$(TARGET)/generator_aot_nested_externs: $(ROOT_DIR)/test/generator/nested_externs_aottest.cpp $(FILTERS_DIR)/nested_externs_root.a $(FILTERS_DIR)/nested_externs_inner.a $(FILTERS_DIR)/nested_externs_combine.a $(FILTERS_DIR)/nested_externs_leaf.a $(RUNTIME_EXPORTED_INCLUDES) $(BIN_DIR)/$(TARGET)/runtime.a
	@mkdir -p $(BIN_DIR)/$(TARGET)
	$(CXX) $(GEN_AOT_CXX_FLAGS) $(filter %.cpp %.o %.a,$^) $(GEN_AOT_INCLUDES) $(GEN_AOT_LD_FLAGS) -o $@

$(BIN_DIR)/$(TARGET)/generator_aotcpp_nested_externs: $(ROOT_DIR)/test/generator/nested_externs_aottest.cpp $(FILTERS_DIR)/nested_externs_root.cpp $(FILTERS_DIR)/nested_externs_inner.cpp $(FILTERS_DIR)/nested_externs_combine.cpp $(FILTERS_DIR)/nested_externs_leaf.cpp $(RUNTIME_EXPORTED_INCLUDES) $(BIN_DIR)/$(TARGET)/runtime.a
	@mkdir -p $(BIN_DIR)/$(TARGET)
	$(CXX) $(GEN_AOT_CXX_FLAGS) $(filter %.cpp %.o %.a,$^) $(GEN_AOT_INCLUDES) $(GEN_AOT_LD_FLAGS) -o $@

# The matlab tests needs "-matlab" in the runtime
$(BIN_DIR)/$(TARGET)/generator_aot_matlab: $(ROOT_DIR)/test/generator/matlab_aottest.cpp $(FILTERS_DIR)/matlab.a $(FILTERS_DIR)/matlab.h $(RUNTIME_EXPORTED_INCLUDES) $(BIN_DIR)/$(TARGET)-matlab/runtime.a
	@mkdir -p $(BIN_DIR)/$(TARGET)
	$(CXX) $(GEN_AOT_CXX_FLAGS) $(filter %.cpp %.o %.a,$^) $(GEN_AOT_INCLUDES) $(GEN_AOT_LD_FLAGS) $(TEST_LD_FLAGS) -o $@

$(BIN_DIR)/$(TARGET)/generator_aotcpp_matlab: $(ROOT_DIR)/test/generator/matlab_aottest.cpp $(FILTERS_DIR)/matlab.cpp $(FILTERS_DIR)/matlab.h $(RUNTIME_EXPORTED_INCLUDES) $(BIN_DIR)/$(TARGET)-matlab/runtime.a
	@mkdir -p $(BIN_DIR)/$(TARGET)
	$(CXX) $(GEN_AOT_CXX_FLAGS) $(filter %.cpp %.o %.a,$^) $(GEN_AOT_INCLUDES) $(GEN_AOT_LD_FLAGS) $(TEST_LD_FLAGS) -o $@

# acquire_release explicitly uses CUDA/OpenCL APIs, so link those here.
$(BIN_DIR)/$(TARGET)/generator_aot_acquire_release: $(ROOT_DIR)/test/generator/acquire_release_aottest.cpp $(FILTERS_DIR)/acquire_release.a $(FILTERS_DIR)/acquire_release.h $(RUNTIME_EXPORTED_INCLUDES) $(BIN_DIR)/$(TARGET)/runtime.a
	@mkdir -p $(BIN_DIR)/$(TARGET)
	$(CXX) $(GEN_AOT_CXX_FLAGS) $(filter %.cpp %.o %.a,$^) $(GEN_AOT_INCLUDES) $(GEN_AOT_LD_FLAGS) $(OPENCL_LD_FLAGS) $(CUDA_LD_FLAGS) -o $@

$(BIN_DIR)/$(TARGET)/generator_aotcpp_acquire_release: $(ROOT_DIR)/test/generator/acquire_release_aottest.cpp $(FILTERS_DIR)/acquire_release.cpp $(FILTERS_DIR)/acquire_release.h $(RUNTIME_EXPORTED_INCLUDES) $(BIN_DIR)/$(TARGET)/runtime.a
	@mkdir -p $(BIN_DIR)/$(TARGET)
	$(CXX) $(GEN_AOT_CXX_FLAGS) $(filter %.cpp %.o %.a,$^) $(GEN_AOT_INCLUDES) $(GEN_AOT_LD_FLAGS) $(OPENCL_LD_FLAGS) $(CUDA_LD_FLAGS) -o $@

# define_extern_opencl explicitly uses OpenCL APIs, so link those here.
$(BIN_DIR)/$(TARGET)/generator_aot_define_extern_opencl: $(ROOT_DIR)/test/generator/define_extern_opencl_aottest.cpp $(FILTERS_DIR)/define_extern_opencl.a $(FILTERS_DIR)/define_extern_opencl.h $(RUNTIME_EXPORTED_INCLUDES) $(BIN_DIR)/$(TARGET)/runtime.a
	@mkdir -p $(BIN_DIR)/$(TARGET)
	$(CXX) $(GEN_AOT_CXX_FLAGS) $(filter %.cpp %.o %.a,$^) $(GEN_AOT_INCLUDES) $(GEN_AOT_LD_FLAGS) $(OPENCL_LD_FLAGS) -o $@

$(BIN_DIR)/$(TARGET)/generator_aotcpp_define_extern_opencl: $(ROOT_DIR)/test/generator/define_extern_opencl_aottest.cpp $(FILTERS_DIR)/define_extern_opencl.cpp $(FILTERS_DIR)/define_extern_opencl.h $(RUNTIME_EXPORTED_INCLUDES) $(BIN_DIR)/$(TARGET)/runtime.a
	@mkdir -p $(BIN_DIR)/$(TARGET)
	$(CXX) $(GEN_AOT_CXX_FLAGS) $(filter %.cpp %.o %.a,$^) $(GEN_AOT_INCLUDES) $(GEN_AOT_LD_FLAGS) $(OPENCL_LD_FLAGS) -o $@

# By default, %_jittest.cpp depends on libHalide, plus the stubs for the Generator. These are external tests that use the JIT.
$(BIN_DIR)/generator_jit_%: $(ROOT_DIR)/test/generator/%_jittest.cpp $(BIN_DIR)/libHalide.$(SHARED_EXT) $(INCLUDE_DIR)/Halide.h $(FILTERS_DIR)/%.stub.h $(BUILD_DIR)/%_generator.o
	$(CXX) -g $(TEST_CXX_FLAGS) $(filter %.cpp %.o %.a,$^) -I$(INCLUDE_DIR) -I$(FILTERS_DIR) -I $(ROOT_DIR)/apps/support $(TEST_LD_FLAGS) -o $@

# generator_aot_multitarget is run multiple times, with different env vars.
generator_aot_multitarget: $(BIN_DIR)/$(TARGET)/generator_aot_multitarget
	@mkdir -p $(FILTERS_DIR)
	@-mkdir -p $(TMP_DIR)
	cd $(TMP_DIR) ; HL_MULTITARGET_TEST_USE_DEBUG_FEATURE=0 $(LD_PATH_SETUP) $(CURDIR)/$<
	cd $(TMP_DIR) ; HL_MULTITARGET_TEST_USE_DEBUG_FEATURE=1 $(LD_PATH_SETUP) $(CURDIR)/$<
	@-echo

# nested externs doesn't actually contain a generator named
# "nested_externs", and has no internal tests in any case.
test_generator_nested_externs:
	@echo "Skipping"

$(BUILD_DIR)/RunGen.o: $(ROOT_DIR)/tools/RunGen.cpp $(RUNTIME_EXPORTED_INCLUDES)
	@mkdir -p $(BUILD_DIR)
	$(CXX) -c $< $(TEST_CXX_FLAGS) $(IMAGE_IO_CXX_FLAGS) -I$(INCLUDE_DIR) -I $(SRC_DIR)/runtime -I$(ROOT_DIR)/tools -o $@

$(FILTERS_DIR)/%.rungen: $(BUILD_DIR)/RunGen.o $(BIN_DIR)/$(TARGET)/runtime.a $(ROOT_DIR)/tools/RunGenStubs.cpp $(FILTERS_DIR)/%.a 
	$(CXX) -DHL_RUNGEN_FILTER=$* $^ $(TEST_LD_FLAGS) $(IMAGE_IO_LIBS) -o $@

RUNARGS ?=

$(FILTERS_DIR)/%.run: $(FILTERS_DIR)/%.rungen
	@-mkdir -p $(TMP_DIR)
	cd $(TMP_DIR) ; $(CURDIR)/$< $(RUNARGS)
	@-echo

$(BIN_DIR)/tutorial_%: $(ROOT_DIR)/tutorial/%.cpp $(BIN_DIR)/libHalide.$(SHARED_EXT) $(INCLUDE_DIR)/Halide.h
	@ if [[ $@ == *_run ]]; then \
		export TUTORIAL=$* ;\
		export LESSON=`echo $${TUTORIAL} | cut -b1-9`; \
		make -f $(THIS_MAKEFILE) tutorial_$${TUTORIAL/run/generate}; \
		$(CXX) $(TUTORIAL_CXX_FLAGS) $(IMAGE_IO_CXX_FLAGS) $(OPTIMIZE) $< \
		-I$(TMP_DIR) -I$(INCLUDE_DIR) $(TMP_DIR)/$${LESSON}_*.a -lpthread $(LIBDL) $(IMAGE_IO_LIBS) -lz -o $@; \
	else \
		$(CXX) $(TUTORIAL_CXX_FLAGS) $(IMAGE_IO_CXX_FLAGS) $(OPTIMIZE) $< \
		-I$(INCLUDE_DIR) -I$(ROOT_DIR)/tools $(TEST_LD_FLAGS) $(IMAGE_IO_LIBS) -o $@;\
	fi

$(BIN_DIR)/tutorial_lesson_15_generators: $(ROOT_DIR)/tutorial/lesson_15_generators.cpp $(BIN_DIR)/libHalide.$(SHARED_EXT) $(INCLUDE_DIR)/Halide.h $(BUILD_DIR)/GenGen.o
	$(CXX) $(TUTORIAL_CXX_FLAGS) $(IMAGE_IO_CXX_FLAGS) $(OPTIMIZE) $< $(BUILD_DIR)/GenGen.o \
	-I$(INCLUDE_DIR) $(TEST_LD_FLAGS) $(IMAGE_IO_LIBS) -o $@

tutorial_lesson_15_generators: $(ROOT_DIR)/tutorial/lesson_15_generators_usage.sh $(BIN_DIR)/tutorial_lesson_15_generators
	@-mkdir -p $(TMP_DIR)
	cp $(BIN_DIR)/tutorial_lesson_15_generators $(TMP_DIR)/lesson_15_generate; \
	cd $(TMP_DIR); \
	PATH="$${PATH}:$(CURDIR)/$(BIN_DIR)" source $(ROOT_DIR)/tutorial/lesson_15_generators_usage.sh
	@-echo

$(BIN_DIR)/tutorial_lesson_16_rgb_generate: $(ROOT_DIR)/tutorial/lesson_16_rgb_generate.cpp $(BIN_DIR)/libHalide.$(SHARED_EXT) $(INCLUDE_DIR)/Halide.h $(BUILD_DIR)/GenGen.o
	$(CXX) $(TUTORIAL_CXX_FLAGS) $(IMAGE_IO_CXX_FLAGS) $(OPTIMIZE) $< $(BUILD_DIR)/GenGen.o \
	-I$(INCLUDE_DIR) $(TEST_LD_FLAGS) $(IMAGE_IO_LIBS) -o $@

$(BIN_DIR)/tutorial_lesson_16_rgb_run: $(ROOT_DIR)/tutorial/lesson_16_rgb_run.cpp $(BIN_DIR)/tutorial_lesson_16_rgb_generate
	@-mkdir -p $(TMP_DIR)
	# Run the generator
	$(BIN_DIR)/tutorial_lesson_16_rgb_generate -o $(TMP_DIR) -f brighten_planar      target=host layout=planar
	$(BIN_DIR)/tutorial_lesson_16_rgb_generate -o $(TMP_DIR) -f brighten_interleaved target=host-no_runtime layout=interleaved
	$(BIN_DIR)/tutorial_lesson_16_rgb_generate -o $(TMP_DIR) -f brighten_either      target=host-no_runtime layout=either
	$(BIN_DIR)/tutorial_lesson_16_rgb_generate -o $(TMP_DIR) -f brighten_specialized target=host-no_runtime layout=specialized
	# Compile the runner
	$(CXX) $(TUTORIAL_CXX_FLAGS) $(IMAGE_IO_CXX_FLAGS) $(OPTIMIZE) $< \
	-I$(INCLUDE_DIR) -L$(BIN_DIR) -I $(TMP_DIR) $(TMP_DIR)/brighten_*.a \
        -lHalide $(TEST_LD_FLAGS) -lpthread $(LIBDL) $(IMAGE_IO_LIBS) -lz -o $@
	@-echo

test_internal: $(BIN_DIR)/test_internal
	@-mkdir -p $(TMP_DIR)
	cd $(TMP_DIR) ; $(CURDIR)/$<
	@-echo

correctness_%: $(BIN_DIR)/correctness_%
	@-mkdir -p $(TMP_DIR)
	cd $(TMP_DIR) ; $(CURDIR)/$<
	@-echo

valgrind_%: $(BIN_DIR)/correctness_%
	@-mkdir -p $(TMP_DIR)
	cd $(TMP_DIR) ; valgrind --error-exitcode=-1 $(CURDIR)/$<
	@-echo

# Use Intel SDE to emulate an avx 512 processor.
avx512_%: $(BIN_DIR)/correctness_%
	@-mkdir -p $(TMP_DIR)
	cd $(TMP_DIR) ; sde -cnl -- $(CURDIR)/$<
	cd $(TMP_DIR) ; sde -knl -- $(CURDIR)/$<
	@-echo

# This test is *supposed* to do an out-of-bounds read, so skip it when testing under valgrind
valgrind_tracing_stack: $(BIN_DIR)/correctness_tracing_stack
	@-mkdir -p $(TMP_DIR)
	cd $(TMP_DIR) ; $(CURDIR)/$(BIN_DIR)/correctness_tracing_stack
	@-echo

performance_%: $(BIN_DIR)/performance_%
	@-mkdir -p $(TMP_DIR)
	cd $(TMP_DIR) ; $(CURDIR)/$<
	@-echo

error_%: $(BIN_DIR)/error_%
	@-mkdir -p $(TMP_DIR)
	cd $(TMP_DIR) ; $(CURDIR)/$< 2>&1 | egrep --q "terminating with uncaught exception|^terminate called|^Error|Assertion.*failed"
	@-echo

warning_%: $(BIN_DIR)/warning_%
	@-mkdir -p $(TMP_DIR)
	cd $(TMP_DIR) ; $(CURDIR)/$< 2>&1 | egrep --q "^Warning"
	@-echo

opengl_%: $(BIN_DIR)/opengl_%
	@-mkdir -p $(TMP_DIR)
	cd $(TMP_DIR) ; $(CURDIR)/$< 2>&1
	@-echo

generator_jit_%: $(BIN_DIR)/generator_jit_%
	@-mkdir -p $(TMP_DIR)
	cd $(TMP_DIR) ; $(CURDIR)/$<
	@-echo

generator_aot_%: $(BIN_DIR)/$(TARGET)/generator_aot_%
	@-mkdir -p $(TMP_DIR)
	cd $(TMP_DIR) ; $(CURDIR)/$<
	@-echo

generator_aotcpp_%: $(BIN_DIR)/$(TARGET)/generator_aotcpp_%
	@-mkdir -p $(TMP_DIR)
	cd $(TMP_DIR) ; $(CURDIR)/$<
	@-echo

$(TMP_DIR)/images/%.png: $(ROOT_DIR)/tutorial/images/%.png
	@-mkdir -p $(TMP_DIR)/images
	cp $< $(TMP_DIR)/images/

tutorial_%: $(BIN_DIR)/tutorial_% $(TMP_DIR)/images/rgb.png $(TMP_DIR)/images/gray.png
	@-mkdir -p $(TMP_DIR)
	cd $(TMP_DIR) ; $(CURDIR)/$<
	@-echo

time_compilation_test_%: $(BIN_DIR)/test_%
	$(TIME_COMPILATION) compile_times_correctness.csv make -f $(THIS_MAKEFILE) $(@:time_compilation_test_%=test_%)

time_compilation_performance_%: $(BIN_DIR)/performance_%
	$(TIME_COMPILATION) compile_times_performance.csv make -f $(THIS_MAKEFILE) $(@:time_compilation_performance_%=performance_%)

time_compilation_opengl_%: $(BIN_DIR)/opengl_%
	$(TIME_COMPILATION) compile_times_opengl.csv make -f $(THIS_MAKEFILE) $(@:time_compilation_opengl_%=opengl_%)

time_compilation_generator_%: $(BIN_DIR)/%.generator
	$(TIME_COMPILATION) compile_times_generator.csv make -f $(THIS_MAKEFILE) $(@:time_compilation_generator_%=$(FILTERS_DIR)/%.a)

.PHONY: test_apps
test_apps: $(LIB_DIR)/libHalide.a $(BIN_DIR)/libHalide.$(SHARED_EXT) $(INCLUDE_DIR)/Halide.h $(RUNTIME_EXPORTED_INCLUDES) test_bazel
	mkdir -p apps
	# Make a local copy of the apps if we're building out-of-tree,
	# because the app Makefiles are written to build in-tree
	if [ "$(ROOT_DIR)" != "$(CURDIR)" ]; then \
	  echo "Building out-of-tree, so making local copy of apps"; \
	  cp -r $(ROOT_DIR)/apps/bilateral_grid \
	        $(ROOT_DIR)/apps/local_laplacian \
	        $(ROOT_DIR)/apps/interpolate \
	        $(ROOT_DIR)/apps/blur \
	        $(ROOT_DIR)/apps/wavelet \
	        $(ROOT_DIR)/apps/c_backend \
	        $(ROOT_DIR)/apps/HelloMatlab \
	        $(ROOT_DIR)/apps/fft \
	        $(ROOT_DIR)/apps/linear_algebra \
	        $(ROOT_DIR)/apps/images \
	        $(ROOT_DIR)/apps/support \
                apps; \
	  cp -r $(ROOT_DIR)/tools .; \
	fi
	make -C apps/bilateral_grid clean  HALIDE_BIN_PATH=$(CURDIR) HALIDE_SRC_PATH=$(ROOT_DIR)
	make -C apps/bilateral_grid bin/out.png  HALIDE_BIN_PATH=$(CURDIR) HALIDE_SRC_PATH=$(ROOT_DIR)
	make -C apps/local_laplacian clean  HALIDE_BIN_PATH=$(CURDIR) HALIDE_SRC_PATH=$(ROOT_DIR)
	make -C apps/local_laplacian bin/out.png  HALIDE_BIN_PATH=$(CURDIR) HALIDE_SRC_PATH=$(ROOT_DIR)
	make -C apps/interpolate clean  HALIDE_BIN_PATH=$(CURDIR) HALIDE_SRC_PATH=$(ROOT_DIR)
	make -C apps/interpolate bin/out.png  HALIDE_BIN_PATH=$(CURDIR) HALIDE_SRC_PATH=$(ROOT_DIR)
	make -C apps/blur clean  HALIDE_BIN_PATH=$(CURDIR) HALIDE_SRC_PATH=$(ROOT_DIR)
	make -C apps/blur bin/test  HALIDE_BIN_PATH=$(CURDIR) HALIDE_SRC_PATH=$(ROOT_DIR)
	apps/blur/bin/test
	make -C apps/wavelet clean  HALIDE_BIN_PATH=$(CURDIR) HALIDE_SRC_PATH=$(ROOT_DIR)
	make -C apps/wavelet test  HALIDE_BIN_PATH=$(CURDIR) HALIDE_SRC_PATH=$(ROOT_DIR)
	make -C apps/c_backend clean  HALIDE_BIN_PATH=$(CURDIR) HALIDE_SRC_PATH=$(ROOT_DIR)
	make -C apps/c_backend test  HALIDE_BIN_PATH=$(CURDIR) HALIDE_SRC_PATH=$(ROOT_DIR)
	make -C apps/fft bench_16x16  HALIDE_BIN_PATH=$(CURDIR) HALIDE_SRC_PATH=$(ROOT_DIR)
	make -C apps/fft bench_32x32  HALIDE_BIN_PATH=$(CURDIR) HALIDE_SRC_PATH=$(ROOT_DIR)
	make -C apps/fft bench_48x48  HALIDE_BIN_PATH=$(CURDIR) HALIDE_SRC_PATH=$(ROOT_DIR)
	cd apps/HelloMatlab; HALIDE_PATH=$(CURDIR) HALIDE_CXX="$(CXX)" ./run_blur.sh
	# Only test the linear algebra app if cblas.h exists in the expected place
	if [ -f /usr/include/cblas.h ]; then \
	  make -C apps/linear_algebra clean HALIDE_BIN_PATH=$(CURDIR) HALIDE_SRC_PATH=$(ROOT_DIR) ; \
	  make -C apps/linear_algebra test HALIDE_BIN_PATH=$(CURDIR) HALIDE_SRC_PATH=$(ROOT_DIR) ; \
	fi

# Bazel depends on the distrib archive being built
.PHONY: test_bazel
test_bazel: $(DISTRIB_DIR)/halide.tgz
	# Only test bazeldemo if Bazel is installed
	if [ -z "$(BAZEL)" ]; then echo "Bazel is not installed"; exit 1; fi
	mkdir -p apps
	# Make a local copy of the apps if we're building out-of-tree,
	# because the app Makefiles are written to build in-tree
	if [ "$(ROOT_DIR)" != "$(CURDIR)" ]; then \
	  echo "Building out-of-tree, so making local copy of apps"; \
	  cp -r $(ROOT_DIR)/apps/bazeldemo apps; \
	  cp -r $(ROOT_DIR)/tools .; \
	fi
	cd apps/bazeldemo; \
	CXX=`echo ${CXX} | sed 's/ccache //'` \
	CC=`echo ${CC} | sed 's/ccache //'` \
	bazel build --verbose_failures :all 

.PHONY: test_python
test_python: $(LIB_DIR)/libHalide.a $(INCLUDE_DIR)/Halide.h
	mkdir -p python_bindings
	make -C python_bindings -f $(ROOT_DIR)/python_bindings/Makefile test

# It's just for compiling the runtime, so earlier clangs *might* work,
# but best to peg it to the minimum llvm version.
ifneq (,$(findstring clang version 3.7,$(CLANG_VERSION)))
CLANG_OK=yes
endif

ifneq (,$(findstring clang version 3.8,$(CLANG_VERSION)))
CLANG_OK=yes
endif

ifneq (,$(findstring clang version 3.9,$(CLANG_VERSION)))
CLANG_OK=yes
endif

ifneq (,$(findstring clang version 4.0,$(CLANG_VERSION)))
CLANG_OK=yes
endif

ifneq (,$(findstring clang version 5.0,$(CLANG_VERSION)))
CLANG_OK=yes
endif

ifneq (,$(findstring Apple LLVM version 5.0,$(CLANG_VERSION)))
CLANG_OK=yes
endif

ifneq ($(CLANG_OK), )
$(BUILD_DIR)/clang_ok:
	@echo "Found a new enough version of clang"
	mkdir -p $(BUILD_DIR)
	touch $(BUILD_DIR)/clang_ok
else
$(BUILD_DIR)/clang_ok:
	@echo "Can't find clang or version of clang too old (we need 3.7 or greater):"
	@echo "You can override this check by setting CLANG_OK=y"
	echo '$(CLANG_VERSION)'
	echo $(findstring version 3,$(CLANG_VERSION))
	echo $(findstring version 3.0,$(CLANG_VERSION))
	$(CLANG) --version
	@exit 1
endif

ifneq (,$(findstring $(LLVM_VERSION_TIMES_10), 37 38 39 40 50 60))
LLVM_OK=yes
endif

ifneq ($(LLVM_OK), )
$(BUILD_DIR)/llvm_ok:
	@echo "Found a new enough version of llvm"
	mkdir -p $(BUILD_DIR)
	touch $(BUILD_DIR)/llvm_ok
else
$(BUILD_DIR)/llvm_ok:
	@echo "Can't find llvm or version of llvm too old (we need 3.7 or greater):"
	@echo "You can override this check by setting LLVM_OK=y"
	$(LLVM_CONFIG) --version
	@exit 1
endif

.PHONY: doc
$(DOC_DIR): doc
doc: $(SRC_DIR) Doxyfile
	doxygen

Doxyfile: Doxyfile.in
	@echo "Generating $@"
	@sed -e "s#@CMAKE_BINARY_DIR@#$(shell pwd)#g" \
	     -e "s#@CMAKE_SOURCE_DIR@#$(shell pwd)#g" \
	    $< > $@

install: $(LIB_DIR)/libHalide.a $(BIN_DIR)/libHalide.$(SHARED_EXT) $(INCLUDE_DIR)/Halide.h $(RUNTIME_EXPORTED_INCLUDES)
	mkdir -p $(PREFIX)/include $(PREFIX)/bin $(PREFIX)/lib $(PREFIX)/share/halide/tutorial/images $(PREFIX)/share/halide/tools $(PREFIX)/share/halide/tutorial/figures
	cp $(LIB_DIR)/libHalide.a $(BIN_DIR)/libHalide.$(SHARED_EXT) $(PREFIX)/lib
	cp $(INCLUDE_DIR)/Halide.h $(PREFIX)/include
	cp $(INCLUDE_DIR)/HalideBuffer.h $(PREFIX)/include
	cp $(INCLUDE_DIR)/HalideRuntim*.h $(PREFIX)/include
	cp $(ROOT_DIR)/tutorial/images/*.png $(PREFIX)/share/halide/tutorial/images
	cp $(ROOT_DIR)/tutorial/figures/*.gif $(PREFIX)/share/halide/tutorial/figures
	cp $(ROOT_DIR)/tutorial/figures/*.jpg $(PREFIX)/share/halide/tutorial/figures
	cp $(ROOT_DIR)/tutorial/figures/*.mp4 $(PREFIX)/share/halide/tutorial/figures
	cp $(ROOT_DIR)/tutorial/*.cpp $(PREFIX)/share/halide/tutorial
	cp $(ROOT_DIR)/tutorial/*.h $(PREFIX)/share/halide/tutorial
	cp $(ROOT_DIR)/tutorial/*.sh $(PREFIX)/share/halide/tutorial
	cp $(ROOT_DIR)/tools/mex_halide.m $(PREFIX)/share/halide/tools
	cp $(ROOT_DIR)/tools/GenGen.cpp $(PREFIX)/share/halide/tools
	cp $(ROOT_DIR)/tools/RunGen.cpp $(PREFIX)/share/halide/tools
	cp $(ROOT_DIR)/tools/RunGenStubs.cpp $(PREFIX)/share/halide/tools
	cp $(ROOT_DIR)/tools/halide_image.h $(PREFIX)/share/halide/tools
	cp $(ROOT_DIR)/tools/halide_image_io.h $(PREFIX)/share/halide/tools
	cp $(ROOT_DIR)/tools/halide_image_info.h $(PREFIX)/share/halide/tools
ifeq ($(UNAME), Darwin)
	install_name_tool -id $(PREFIX)/lib/libHalide.$(SHARED_EXT) $(PREFIX)/lib/libHalide.$(SHARED_EXT)
endif

$(BUILD_DIR)/halide_config.bzl: $(ROOT_DIR)/bazel/create_halide_config.sh
	-mkdir -p $(BUILD_DIR)
	$< > $@

$(DISTRIB_DIR)/halide.tgz: $(LIB_DIR)/libHalide.a $(BIN_DIR)/libHalide.$(SHARED_EXT) $(INCLUDE_DIR)/Halide.h $(RUNTIME_EXPORTED_INCLUDES) $(ROOT_DIR)/bazel/* $(BUILD_DIR)/halide_config.bzl
	mkdir -p $(DISTRIB_DIR)/include $(DISTRIB_DIR)/bin $(DISTRIB_DIR)/lib $(DISTRIB_DIR)/tutorial $(DISTRIB_DIR)/tutorial/images $(DISTRIB_DIR)/tools $(DISTRIB_DIR)/tutorial/figures
	cp $(BIN_DIR)/libHalide.$(SHARED_EXT) $(DISTRIB_DIR)/bin
	cp $(LIB_DIR)/libHalide.a $(DISTRIB_DIR)/lib
	cp $(INCLUDE_DIR)/Halide.h $(DISTRIB_DIR)/include
	cp $(INCLUDE_DIR)/HalideBuffer.h $(DISTRIB_DIR)/include
	cp $(INCLUDE_DIR)/HalideRuntim*.h $(DISTRIB_DIR)/include
	cp $(ROOT_DIR)/tutorial/images/*.png $(DISTRIB_DIR)/tutorial/images
	cp $(ROOT_DIR)/tutorial/figures/*.gif $(DISTRIB_DIR)/tutorial/figures
	cp $(ROOT_DIR)/tutorial/figures/*.jpg $(DISTRIB_DIR)/tutorial/figures
	cp $(ROOT_DIR)/tutorial/figures/*.mp4 $(DISTRIB_DIR)/tutorial/figures
	cp $(ROOT_DIR)/tutorial/*.cpp $(DISTRIB_DIR)/tutorial
	cp $(ROOT_DIR)/tutorial/*.h $(DISTRIB_DIR)/tutorial
	cp $(ROOT_DIR)/tutorial/*.sh $(DISTRIB_DIR)/tutorial
	cp $(ROOT_DIR)/tools/mex_halide.m $(DISTRIB_DIR)/tools
	cp $(ROOT_DIR)/tools/GenGen.cpp $(DISTRIB_DIR)/tools
	cp $(ROOT_DIR)/tools/RunGen.cpp $(DISTRIB_DIR)/tools
	cp $(ROOT_DIR)/tools/RunGenStubs.cpp $(DISTRIB_DIR)/tools
	cp $(ROOT_DIR)/tools/halide_image.h $(DISTRIB_DIR)/tools
	cp $(ROOT_DIR)/tools/halide_image_io.h $(DISTRIB_DIR)/tools
	cp $(ROOT_DIR)/tools/halide_image_info.h $(DISTRIB_DIR)/tools
	cp $(ROOT_DIR)/README.md $(DISTRIB_DIR)
	cp $(ROOT_DIR)/bazel/BUILD $(DISTRIB_DIR)
	cp $(ROOT_DIR)/bazel/halide.bzl $(DISTRIB_DIR)
	cp $(ROOT_DIR)/bazel/README_bazel.md $(DISTRIB_DIR)
	cp $(ROOT_DIR)/bazel/WORKSPACE $(DISTRIB_DIR)
	cp $(BUILD_DIR)/halide_config.bzl $(DISTRIB_DIR)
	ln -sf $(DISTRIB_DIR) halide
<<<<<<< HEAD
	tar -czf $(DISTRIB_DIR)/halide.tgz \
		halide/bin \
		halide/lib \
		halide/include \
		halide/tutorial \
		halide/BUILD \
		halide/README.md \
		halide/README_bazel.md \
		halide/WORKSPACE \
		halide/*.bzl \
		halide/tools/mex_halide.m \
		halide/tools/GenGen.cpp \
		halide/tools/halide_image.h \
		halide/tools/halide_image_io.h \
		halide/tools/halide_image_info.h
=======
	tar -czf $(DISTRIB_DIR)/halide.tgz halide/bin halide/lib halide/include halide/tutorial halide/README.md halide/tools/mex_halide.m halide/tools/*.cpp halide/tools/halide_image.h halide/tools/halide_image_io.h halide/tools/halide_image_info.h
>>>>>>> 49b1d03f
	rm -rf halide

.PHONY: distrib
distrib: $(DISTRIB_DIR)/halide.tgz

$(BIN_DIR)/HalideTraceViz: $(ROOT_DIR)/util/HalideTraceViz.cpp $(INCLUDE_DIR)/HalideRuntime.h
	$(CXX) $(OPTIMIZE) -std=c++11 $< -I$(INCLUDE_DIR) -L$(BIN_DIR) -o $@<|MERGE_RESOLUTION|>--- conflicted
+++ resolved
@@ -1566,7 +1566,6 @@
 	cp $(ROOT_DIR)/bazel/WORKSPACE $(DISTRIB_DIR)
 	cp $(BUILD_DIR)/halide_config.bzl $(DISTRIB_DIR)
 	ln -sf $(DISTRIB_DIR) halide
-<<<<<<< HEAD
 	tar -czf $(DISTRIB_DIR)/halide.tgz \
 		halide/bin \
 		halide/lib \
@@ -1578,13 +1577,10 @@
 		halide/WORKSPACE \
 		halide/*.bzl \
 		halide/tools/mex_halide.m \
-		halide/tools/GenGen.cpp \
+		halide/tools/*.cpp \
 		halide/tools/halide_image.h \
 		halide/tools/halide_image_io.h \
 		halide/tools/halide_image_info.h
-=======
-	tar -czf $(DISTRIB_DIR)/halide.tgz halide/bin halide/lib halide/include halide/tutorial halide/README.md halide/tools/mex_halide.m halide/tools/*.cpp halide/tools/halide_image.h halide/tools/halide_image_io.h halide/tools/halide_image_info.h
->>>>>>> 49b1d03f
 	rm -rf halide
 
 .PHONY: distrib
