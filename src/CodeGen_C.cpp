#include <iostream>
#include <limits>

#include "CodeGen.h"
#include "CodeGen_C.h"
#include "CodeGen_Internal.h"
#include "Substitute.h"
#include "IROperator.h"
#include "Param.h"
#include "Var.h"
#include "Lerp.h"
#include "Simplify.h"

namespace Halide {
namespace Internal {

using std::ostream;
using std::endl;
using std::string;
using std::vector;
using std::ostringstream;
using std::map;

namespace {
const string buffer_t_definition =
    "#ifndef BUFFER_T_DEFINED\n"
    "#define BUFFER_T_DEFINED\n"
    "#include <stdint.h>\n"
    "typedef struct buffer_t {\n"
    "    uint64_t dev;\n"
    "    uint8_t* host;\n"
    "    int32_t extent[4];\n"
    "    int32_t stride[4];\n"
    "    int32_t min[4];\n"
    "    int32_t elem_size;\n"
    "    bool host_dirty;\n"
    "    bool dev_dirty;\n"
    "} buffer_t;\n"
    "#endif\n";

const string preamble =
    "#include <iostream>\n"
    "#include <math.h>\n"
    "#include <float.h>\n"
    "#include <assert.h>\n"
    "#include <string.h>\n"
    "#include <stdio.h>\n"
    "#include <stdint.h>\n"
    "\n"
    "HALIDE_EXTERN_C void *halide_malloc(void *ctx, size_t);\n"
    "HALIDE_EXTERN_C void halide_free(void *ctx, void *ptr);\n"
    "HALIDE_EXTERN_C void *halide_print(void *ctx, const void *str);\n"
    "HALIDE_EXTERN_C void *halide_error(void *ctx, const void *str);\n"
    "HALIDE_EXTERN_C int halide_debug_to_file(void *ctx, const char *filename, void *data, int, int, int, int, int, int);\n"
    "HALIDE_EXTERN_C int halide_start_clock(void *ctx);\n"
    "HALIDE_EXTERN_C int64_t halide_current_time_ns(void *ctx);\n"
    "HALIDE_EXTERN_C uint64_t halide_profiling_timer(void *ctx);\n"
    "\n"

    // TODO: this next chunk is copy-pasted from posix_math.cpp. A
    // better solution for the C runtime would be nice.
    "#ifdef _WIN32\n"
    "HALIDE_EXTERN_C float roundf(float);\n"
    "HALIDE_EXTERN_C double round(double);\n"
    "#else\n"
    "inline float asinh_f32(float x) {return asinhf(x);}\n"
    "inline float acosh_f32(float x) {return acoshf(x);}\n"
    "inline float atanh_f32(float x) {return atanhf(x);}\n"
    "inline double asinh_f64(double x) {return asinh(x);}\n"
    "inline double acosh_f64(double x) {return acosh(x);}\n"
    "inline double atanh_f64(double x) {return atanh(x);}\n"
    "#endif\n"
    "inline float sqrt_f32(float x) {return sqrtf(x);}\n"
    "inline float sin_f32(float x) {return sinf(x);}\n"
    "inline float asin_f32(float x) {return asinf(x);}\n"
    "inline float cos_f32(float x) {return cosf(x);}\n"
    "inline float acos_f32(float x) {return acosf(x);}\n"
    "inline float tan_f32(float x) {return tanf(x);}\n"
    "inline float atan_f32(float x) {return atanf(x);}\n"
    "inline float sinh_f32(float x) {return sinhf(x);}\n"
    "inline float cosh_f32(float x) {return coshf(x);}\n"
    "inline float tanh_f32(float x) {return tanhf(x);}\n"
    "inline float hypot_f32(float x, float y) {return hypotf(x, y);}\n"
    "inline float exp_f32(float x) {return expf(x);}\n"
    "inline float log_f32(float x) {return logf(x);}\n"
    "inline float pow_f32(float x, float y) {return powf(x, y);}\n"
    "inline float floor_f32(float x) {return floorf(x);}\n"
    "inline float ceil_f32(float x) {return ceilf(x);}\n"
    "inline float round_f32(float x) {return roundf(x);}\n"
    "\n"
    "inline double sqrt_f64(double x) {return sqrt(x);}\n"
    "inline double sin_f64(double x) {return sin(x);}\n"
    "inline double asin_f64(double x) {return asin(x);}\n"
    "inline double cos_f64(double x) {return cos(x);}\n"
    "inline double acos_f64(double x) {return acos(x);}\n"
    "inline double tan_f64(double x) {return tan(x);}\n"
    "inline double atan_f64(double x) {return atan(x);}\n"
    "inline double sinh_f64(double x) {return sinh(x);}\n"
    "inline double cosh_f64(double x) {return cosh(x);}\n"
    "inline double tanh_f64(double x) {return tanh(x);}\n"
    "inline double hypot_f64(double x, double y) {return hypot(x, y);}\n"
    "inline double exp_f64(double x) {return exp(x);}\n"
    "inline double log_f64(double x) {return log(x);}\n"
    "inline double pow_f64(double x, double y) {return pow(x, y);}\n"
    "inline double floor_f64(double x) {return floor(x);}\n"
    "inline double ceil_f64(double x) {return ceil(x);}\n"
    "inline double round_f64(double x) {return round(x);}\n"
    "\n"
    "inline float maxval_f32() {return FLT_MAX;}\n"
    "inline float minval_f32() {return -FLT_MAX;}\n"
    "inline double maxval_f64() {return DBL_MAX;}\n"
    "inline double minval_f64() {return -DBL_MAX;}\n"
    "inline uint8_t maxval_u8() {return 0xff;}\n"
    "inline uint8_t minval_u8() {return 0;}\n"
    "inline uint16_t maxval_u16() {return 0xffff;}\n"
    "inline uint16_t minval_u16() {return 0;}\n"
    "inline uint32_t maxval_u32() {return 0xffffffff;}\n"
    "inline uint32_t minval_u32() {return 0;}\n"
    "inline uint64_t maxval_u64() {return 0xffffffffffffffff;}\n"
    "inline uint64_t minval_u64() {return 0;}\n"
    "inline int8_t maxval_s8() {return 0x7f;}\n"
    "inline int8_t minval_s8() {return 0x80;}\n"
    "inline int16_t maxval_s16() {return 0x7fff;}\n"
    "inline int16_t minval_s16() {return 0x8000;}\n"
    "inline int32_t maxval_s32() {return 0x7fffffff;}\n"
    "inline int32_t minval_s32() {return 0x80000000;}\n"
    "inline int64_t maxval_s64() {return 0x7fffffffffffffff;}\n"
    "inline int64_t minval_s64() {return 0x8000000000000000;}\n"
    "\n"
    "inline int8_t abs_i8(int8_t a) {return a >= 0 ? a : -a;}\n"
    "inline int16_t abs_i16(int16_t a) {return a >= 0 ? a : -a;}\n"
    "inline int32_t abs_i32(int32_t a) {return a >= 0 ? a : -a;}\n"
    "inline int64_t abs_i64(int64_t a) {return a >= 0 ? a : -a;}\n"
    "inline float abs_f32(float a) {return fabsf(a);}\n"
    "inline double abs_f64(double a) {return fabs(a);}\n"
    "\n"
    "inline float nan_f32() {return NAN;}\n"
    "inline float neg_inf_f32() {return -INFINITY;}\n"
    "inline float inf_f32() {return INFINITY;}\n"
    "inline bool is_nan_f32(float x) {return x != x;}\n"
    "inline bool is_nan_f64(double x) {return x != x;}\n"
    "inline float float_from_bits(uint32_t bits) {\n"
    " union {\n"
    "  uint32_t as_uint;\n"
    "  float as_float;\n"
    " } u;\n"
    " u.as_uint = bits;\n"
    " return u.as_float;\n"
    "}\n"
    "\n"
    "template<typename T> T max(T a, T b) {if (a > b) return a; return b;}\n"
    "template<typename T> T min(T a, T b) {if (a < b) return a; return b;}\n"
    "template<typename T> T smod(T a, T b) {T result = a % b; if (result < 0) result += b < 0 ? -b : b; return result;}\n"
    "template<typename T> T sdiv(T a, T b) {T q = a / b; T r = a - q*b; int bs = b >> (8*sizeof(T) - 1); int rs = r >> (8*sizeof(T) - 1); return q - (rs & bs) + (rs & ~bs);}\n"

    // This may look wasteful, but it's the right way to do
    // it. Compilers understand memcpy and will convert it to a no-op
    // when used in this way. See http://blog.regehr.org/archives/959
    // for a detailed comparison of type-punning methods.
    "template<typename A, typename B> A reinterpret(B b) {A a; memcpy(&a, &b, sizeof(a)); return a;}\n"
    "\n"
    "static bool halide_rewrite_buffer(buffer_t *b, int32_t elem_size,\n"
    "                           int32_t min0, int32_t extent0, int32_t stride0,\n"
    "                           int32_t min1, int32_t extent1, int32_t stride1,\n"
    "                           int32_t min2, int32_t extent2, int32_t stride2,\n"
    "                           int32_t min3, int32_t extent3, int32_t stride3) {\n"
    " b->min[0] = min0;\n"
    " b->min[1] = min1;\n"
    " b->min[2] = min2;\n"
    " b->min[3] = min3;\n"
    " b->extent[0] = extent0;\n"
    " b->extent[1] = extent1;\n"
    " b->extent[2] = extent2;\n"
    " b->extent[3] = extent3;\n"
    " b->stride[0] = stride0;\n"
    " b->stride[1] = stride1;\n"
    " b->stride[2] = stride2;\n"
    " b->stride[3] = stride3;\n"
    " return true;\n"
    "}\n";
}

CodeGen_C::CodeGen_C(ostream &s, bool is_header, const std::string &guard) : IRPrinter(s), id("$$ BAD ID $$"), is_header(is_header) {
    if (is_header) {
        // If it's a header, emit an include guard.
        stream << "#ifndef HALIDE_" << print_name(guard) << '\n'
               << "#define HALIDE_" << print_name(guard) << '\n';
    }

    stream << "#ifdef __cplusplus\n";
    stream << "#define HALIDE_EXTERN_C extern \"C\"\n";
    stream << "#else\n";
    stream << "#define HALIDE_EXTERN_C\n";
    stream << "#endif\n";

    if (!is_header) {
        stream << preamble;
    }

    // Throw in a default (empty) definition of HALIDE_FUNCTION_ATTRS
    // (some hosts may define this to e.g. __attribute__((warn_unused_result)))
    stream << "#ifndef HALIDE_FUNCTION_ATTRS\n";
    stream << "#define HALIDE_FUNCTION_ATTRS\n";
    stream << "#endif\n";

    // Throw in a definition of a buffer_t
    stream << buffer_t_definition;
}

CodeGen_C::~CodeGen_C() {
    if (is_header) {
        stream << "#endif\n";
    }
}

namespace {
string type_to_c_type(Type type) {
    ostringstream oss;
    user_assert(type.width == 1) << "Can't use vector types when compiling to C (yet)\n";
    if (type.is_float()) {
        if (type.bits == 32) {
            oss << "float";
        } else if (type.bits == 64) {
            oss << "double";
        } else {
            user_error << "Can't represent a float with this many bits in C: " << type << "\n";
        }

    } else if (type.is_handle()) {
        oss << "void *";
    } else {
        switch (type.bits) {
        case 1:
            oss << "bool";
            break;
        case 8: case 16: case 32: case 64:
            if (type.is_uint()) oss << 'u';
            oss << "int" << type.bits << "_t";
            break;
        default:
            user_error << "Can't represent an integer with this many bits in C: " << type << "\n";
        }
    }
    return oss.str();
}
}

string CodeGen_C::print_type(Type type) {
    return type_to_c_type(type);
}

string CodeGen_C::print_reinterpret(Type type, Expr e) {
    ostringstream oss;
    oss << "reinterpret<" << print_type(type) << ">(" << print_expr(e) << ")";
    return oss.str();
}

string CodeGen_C::print_name(const string &name) {
    ostringstream oss;

    // Prefix an underscore to avoid reserved words (e.g. a variable named "while")
    if (isalpha(name[0])) {
        oss << '_';
    }

    for (size_t i = 0; i < name.size(); i++) {
        if (name[i] == '.') {
            oss << '_';
        } else if (name[i] == '$') {
            oss << "__";
        } else if (name[i] != '_' && !isalnum(name[i])) {
            oss << "___";
        }
        else oss << name[i];
    }
    return oss.str();
}


namespace {
class ExternCallPrototypes : public IRGraphVisitor {
    std::set<string> emitted;
    using IRGraphVisitor::visit;

    void visit(const Call *op) {
        IRGraphVisitor::visit(op);

        if (op->call_type == Call::Extern) {
            if (!emitted.count(op->name)) {
                stream << "HALIDE_EXTERN_C " << type_to_c_type(op->type)
                       << " " << op->name << "(";
                if (function_takes_user_context(op->name)) {
                    stream << "void *";
                    if (op->args.size()) {
                        stream << ", ";
                    }
                }
                for (size_t i = 0; i < op->args.size(); i++) {
                    if (i > 0) {
                        stream << ", ";
                    }
                    stream << type_to_c_type(op->args[i].type());
                }
                stream << ");\n";
                emitted.insert(op->name);
            }
        }
    }

public:
    ostream &stream;
    ExternCallPrototypes(ostream &s) : stream(s) {
        size_t j = 0;
        // Make sure we don't catch calls that are already in the preamble
        for (size_t i = 0; i < preamble.size(); i++) {
            char c = preamble[i];
            if (c == '(' && i > j+1) {
                // Could be the end of a function_name.
                emitted.insert(preamble.substr(j+1, i-j-1));
            }

            if (('A' <= c && c <= 'Z') ||
                ('a' <= c && c <= 'z') ||
                c == '_' ||
                ('0' <= c && c <= '9')) {
                // Could be part of a function name.
            } else {
                j = i;
            }

        }
    }
};
}

<<<<<<< HEAD
void CodeGen_C::compile(const Module &input) {
    for (size_t i = 0; i < input.buffers.size(); i++) {
        visit(&input.buffers[i]);
    }
    for (size_t i = 0; i < input.functions.size(); i++) {
        visit(&input.functions[i]);
    }
}
=======
void CodeGen_C::compile(Stmt s, string name,
                        const vector<Argument> &args,
                        const vector<Buffer> &images_to_embed) {
    stream << preamble;

    // Embed the constant images
    for (size_t i = 0; i < images_to_embed.size(); i++) {
        Buffer buffer = images_to_embed[i];
        string name = print_name(buffer.name());
        buffer_t b = *(buffer.raw_buffer());
        user_assert(b.host) << "Can't embed image: " << buffer.name() << " because it has a null host pointer\n";

        // Figure out the offset of the last pixel.
        size_t num_elems = 1;
        for (int d = 0; b.extent[d]; d++) {
            num_elems += b.stride[d] * (b.extent[d] - 1);
        }

        // Emit the data
        stream << "static uint8_t " << name << "_data[] __attribute__ ((aligned (32))) = {";
        for (size_t i = 0; i < num_elems * b.elem_size; i++) {
            if (i > 0) stream << ", ";
            stream << (int)(b.host[i]);
        }
        stream << "};\n";

        // Emit the buffer_t
        user_assert(!b.dev_dirty) << "Can't embed image: " << buffer.name() << "because it has a dirty device pointer\n";
        stream << "static buffer_t " << name << "_buffer = {"
               << "0, " // dev
               << "&" << name << "_data[0], " // host
               << "{" << b.extent[0] << ", " << b.extent[1] << ", " << b.extent[2] << ", " << b.extent[3] << "}, "
               << "{" << b.stride[0] << ", " << b.stride[1] << ", " << b.stride[2] << ", " << b.stride[3] << "}, "
               << "{" << b.min[0] << ", " << b.min[1] << ", " << b.min[2] << ", " << b.min[3] << "}, "
               << b.elem_size << ", "
               << "0, " // host_dirty
               << "0};\n"; //dev_dirty

        // Make a global pointer to it
        stream << "static buffer_t *" << name << " = &" << name << "_buffer;\n";
>>>>>>> 4e61b89a

void CodeGen_C::visit(const LoweredFunc *op) {
    // Don't put non-external function declarations in headers.
    if (is_header && op->linkage != LoweredFunc::External) {
        return;
    }

    const std::vector<Argument> &args = op->args;

    have_user_context = false;
    for (size_t i = 0; i < args.size(); i++) {
        // TODO: check that its type is void *?
        have_user_context |= (args[i].name == "__user_context");
    }

    // Emit prototypes for any extern calls used.
    if (!is_header) {
        stream << "\n";
        ExternCallPrototypes e(stream);
        op->body.accept(&e);
        stream << "\n";
    }

    // Emit the function prototype
    if (op->linkage != LoweredFunc::External) {
        // If the function isn't public, mark it static.
        stream << "static ";
    }
    stream << "HALIDE_EXTERN_C int " << op->name << "(";
    for (size_t i = 0; i < args.size(); i++) {
        if (args[i].is_buffer) {
            stream << "buffer_t *"
                   << print_name(args[i].name)
                   << "_buffer";
        } else {
            stream << "const "
                   << print_type(args[i].type)
                   << " "
                   << print_name(args[i].name);
        }

        if (i < args.size()-1) stream << ", ";
    }

    if (is_header) {
        stream << ") HALIDE_FUNCTION_ATTRS;\n";
    } else {
        stream << ") HALIDE_FUNCTION_ATTRS {\n";
        indent += 1;

        // Unpack the buffer_t's
        for (size_t i = 0; i < args.size(); i++) {
            if (args[i].is_buffer) {
                push_buffer(args[i].type, args[i].name);
            }
        }
        // Emit the body
        print(op->body);

        indent -= 1;
        stream << "}\n";

        // Done with the buffer_t's, pop the associated symbols.
        for (size_t i = 0; i < args.size(); i++) {
            if (args[i].is_buffer) {
                pop_buffer(args[i].name);
            }
        }
    }
}

void CodeGen_C::visit(const Buffer *op) {
    // Don't define buffers in headers.
    if (is_header) {
        return;
    }

    Buffer buffer = *op;
    string name = print_name(buffer.name());
    buffer_t b = *(buffer.raw_buffer());

    // Figure out the offset of the last pixel.
    size_t num_elems = 1;
    for (int d = 0; b.extent[d]; d++) {
        num_elems += b.stride[d] * (b.extent[d] - 1);
    }

    // Emit the data
    stream << "static uint8_t " << name << "_data[] __attribute__ ((aligned (32))) = {";
    for (size_t i = 0; i < num_elems * b.elem_size; i++) {
        if (i > 0) stream << ", ";
        stream << (int)(b.host[i]);
    }
    stream << "};\n";

    // Emit the buffer_t
    user_assert(b.host) << "Can't embed image: " << buffer.name() << " because it has a null host pointer\n";
    user_assert(!b.dev_dirty) << "Can't embed image: " << buffer.name() << "because it has a dirty device pointer\n";
    stream << "static buffer_t " << name << "_buffer = {"
           << "0, " // dev
           << "&" << name << "_data[0], " // host
           << "{" << b.extent[0] << ", " << b.extent[1] << ", " << b.extent[2] << ", " << b.extent[3] << "}, "
           << "{" << b.stride[0] << ", " << b.stride[1] << ", " << b.stride[2] << ", " << b.stride[3] << "}, "
           << "{" << b.min[0] << ", " << b.min[1] << ", " << b.min[2] << ", " << b.min[3] << "}, "
           << b.elem_size << ", "
           << "0, " // host_dirty
           << "0};\n"; //dev_dirty

    // Make a global pointer to it
    stream << "static buffer_t *" << name << " = &" << name << "_buffer;\n";
}

void CodeGen_C::push_buffer(Type t, const std::string &buffer_name) {
    string name = print_name(buffer_name);
    string buf_name = name + "_buffer";
    string type = print_type(t);
    do_indent();
    stream << type
           << " *"
           << name
           << " = ("
           << type
           << " *)("
           << buf_name
           << "->host);\n";
    allocations.push(buffer_name, t);

    do_indent();
    stream << "const bool "
           << name
           << "_host_and_dev_are_null = ("
           << buf_name << "->host == NULL) && ("
           << buf_name << "->dev == 0);\n";
    do_indent();
    stream << "(void)" << name << "_host_and_dev_are_null;\n";

    for (int j = 0; j < 4; j++) {
        do_indent();
        stream << "const int32_t "
               << name
               << "_min_" << j << " = "
               << buf_name
               << "->min[" << j << "];\n";
        // emit a void cast to suppress "unused variable" warnings
        do_indent();
        stream << "(void)" << name << "_min_" << j << ";\n";
    }
    for (int j = 0; j < 4; j++) {
        do_indent();
        stream << "const int32_t "
               << name
               << "_extent_" << j << " = "
               << buf_name
               << "->extent[" << j << "];\n";
        do_indent();
        stream << "(void)" << name << "_extent_" << j << ";\n";
    }
    for (int j = 0; j < 4; j++) {
        do_indent();
        stream << "const int32_t "
               << name
               << "_stride_" << j << " = "
               << buf_name
               << "->stride[" << j << "];\n";
        do_indent();
        stream << "(void)" << name << "_stride_" << j << ";\n";
    }
    do_indent();
    stream << "const int32_t "
           << name
           << "_elem_size = "
           << buf_name
           << "->elem_size;\n";
}

void CodeGen_C::pop_buffer(const std::string &buffer_name) {
    allocations.pop(buffer_name);
}

string CodeGen_C::print_expr(Expr e) {
    id = "$$ BAD ID $$";
    e.accept(this);
    return id;
}

void CodeGen_C::print_stmt(Stmt s) {
    s.accept(this);
}

string CodeGen_C::print_assignment(Type t, const std::string &rhs) {

    map<string, string>::iterator cached = cache.find(rhs);

    if (cached == cache.end()) {
        id = unique_name('_');
        do_indent();
        stream << print_type(t)
               << " " << id
               << " = " << rhs << ";\n";
        cache[rhs] = id;
    } else {
        id = cached->second;
    }
    return id;
}

void CodeGen_C::open_scope() {
    cache.clear();
    do_indent();
    indent++;
    stream << "{\n";
}

void CodeGen_C::close_scope(const std::string &comment) {
    cache.clear();
    indent--;
    do_indent();
    if (!comment.empty()) {
        stream << "} // " << comment << "\n";
    } else {
        stream << "}\n";
    }
}

void CodeGen_C::visit(const Variable *op) {
    id = print_name(op->name);
}

void CodeGen_C::visit(const Cast *op) {
    print_assignment(op->type, "(" + print_type(op->type) + ")(" + print_expr(op->value) + ")");
}

void CodeGen_C::visit_binop(Type t, Expr a, Expr b, const char * op) {
    string sa = print_expr(a);
    string sb = print_expr(b);
    print_assignment(t, sa + " " + op + " " + sb);
}

void CodeGen_C::visit(const Add *op) {
    visit_binop(op->type, op->a, op->b, "+");
}

void CodeGen_C::visit(const Sub *op) {
    visit_binop(op->type, op->a, op->b, "-");
}

void CodeGen_C::visit(const Mul *op) {
    visit_binop(op->type, op->a, op->b, "*");
}

void CodeGen_C::visit(const Div *op) {
    int bits;
    if (is_const_power_of_two(op->b, &bits)) {
        ostringstream oss;
        oss << print_expr(op->a) << " >> " << bits;
        print_assignment(op->type, oss.str());
    } else if (op->type.is_int()) {
        print_expr(Call::make(op->type, "sdiv", vec(op->a, op->b), Call::Extern));
    } else {
        visit_binop(op->type, op->a, op->b, "/");
    }
}

void CodeGen_C::visit(const Mod *op) {
    int bits;
    if (is_const_power_of_two(op->b, &bits)) {
        ostringstream oss;
        oss << print_expr(op->a) << " & " << ((1 << bits)-1);
        print_assignment(op->type, oss.str());
    } else if (op->type.is_int()) {
        print_expr(Call::make(op->type, "smod", vec(op->a, op->b), Call::Extern));
    } else {
        visit_binop(op->type, op->a, op->b, "%");
    }
}

void CodeGen_C::visit(const Max *op) {
    print_expr(Call::make(op->type, "max", vec(op->a, op->b), Call::Extern));
}

void CodeGen_C::visit(const Min *op) {
    print_expr(Call::make(op->type, "min", vec(op->a, op->b), Call::Extern));
}

void CodeGen_C::visit(const EQ *op) {
    visit_binop(op->type, op->a, op->b, "==");
}

void CodeGen_C::visit(const NE *op) {
    visit_binop(op->type, op->a, op->b, "!=");
}

void CodeGen_C::visit(const LT *op) {
    visit_binop(op->type, op->a, op->b, "<");
}

void CodeGen_C::visit(const LE *op) {
    visit_binop(op->type, op->a, op->b, "<=");
}

void CodeGen_C::visit(const GT *op) {
    visit_binop(op->type, op->a, op->b, ">");
}

void CodeGen_C::visit(const GE *op) {
    visit_binop(op->type, op->a, op->b, ">=");
}

void CodeGen_C::visit(const Or *op) {
    visit_binop(op->type, op->a, op->b, "||");
}

void CodeGen_C::visit(const And *op) {
    visit_binop(op->type, op->a, op->b, "&&");
}

void CodeGen_C::visit(const Not *op) {
    print_assignment(op->type, "!(" + print_expr(op->a) + ")");
}

void CodeGen_C::visit(const IntImm *op) {
    ostringstream oss;
    oss << op->value;
    id = oss.str();
}

void CodeGen_C::visit(const StringImm *op) {
    ostringstream oss;
    oss << Expr(op);
    id = oss.str();
}

// NaN is the only float/double for which this is true... and
// surprisingly, there doesn't seem to be a portable isnan function
// (dsharlet).
template <typename T>
static bool isnan(T x) { return x != x; }

template <typename T>
static bool isinf(T x)
{
    return std::numeric_limits<T>::has_infinity && (
        x == std::numeric_limits<T>::infinity() ||
        x == -std::numeric_limits<T>::infinity());
}

void CodeGen_C::visit(const FloatImm *op) {
    if (isnan(op->value)) {
        id = "nan_f32()";
    } else if (isinf(op->value)) {
        if (op->value > 0) {
            id = "inf_f32()";
        } else {
            id = "neg_inf_f32()";
        }
    } else {
        // Write the constant as reinterpreted uint to avoid any bits lost in conversion.
        union {
            uint32_t as_uint;
            float as_float;
        } u;
        u.as_float = op->value;

        ostringstream oss;
        oss << "float_from_bits(" << u.as_uint << " /* " << u.as_float << " */)";
        id = oss.str();
    }
}

void CodeGen_C::visit(const Call *op) {

    internal_assert((op->call_type == Call::Extern || op->call_type == Call::Intrinsic))
        << "Can only codegen extern calls and intrinsics\n";

    ostringstream rhs;

    // Handle intrinsics first
    if (op->call_type == Call::Intrinsic) {
        if (op->name == Call::debug_to_file) {
            internal_assert(op->args.size() == 9);
            const StringImm *string_imm = op->args[0].as<StringImm>();
            internal_assert(string_imm);
            string filename = string_imm->value;
            const Load *load = op->args[1].as<Load>();
            internal_assert(load);
            string func = print_name(load->name);

            vector<string> args(6);
            for (size_t i = 0; i < args.size(); i++) {
                args[i] = print_expr(op->args[i+3]);
            }

            rhs << "halide_debug_to_file(";
            rhs << (have_user_context ? "__user_context_" : "NULL");
            rhs << ", \"" + filename + "\", " + func;
            for (size_t i = 0; i < args.size(); i++) {
                rhs << ", " << args[i];
            }
            rhs << ")";
        } else if (op->name == Call::bitwise_and) {
            internal_assert(op->args.size() == 2);
            string a0 = print_expr(op->args[0]);
            string a1 = print_expr(op->args[1]);
            rhs << a0 << " & " << a1;
        } else if (op->name == Call::bitwise_xor) {
            internal_assert(op->args.size() == 2);
            string a0 = print_expr(op->args[0]);
            string a1 = print_expr(op->args[1]);
            rhs << a0 << " ^ " << a1;
        } else if (op->name == Call::bitwise_or) {
            internal_assert(op->args.size() == 2);
            string a0 = print_expr(op->args[0]);
            string a1 = print_expr(op->args[1]);
            rhs << a0 << " | " << a1;
        } else if (op->name == Call::bitwise_not) {
            internal_assert(op->args.size() == 1);
            rhs << "~" << print_expr(op->args[0]);
        } else if (op->name == Call::reinterpret) {
            internal_assert(op->args.size() == 1);
            rhs << print_reinterpret(op->type, op->args[0]);
        } else if (op->name == Call::shift_left) {
            internal_assert(op->args.size() == 2);
            string a0 = print_expr(op->args[0]);
            string a1 = print_expr(op->args[1]);
            rhs << a0 << " << " << a1;
        } else if (op->name == Call::shift_right) {
            internal_assert(op->args.size() == 2);
            string a0 = print_expr(op->args[0]);
            string a1 = print_expr(op->args[1]);
            rhs << a0 << " >> " << a1;
        } else if (op->name == Call::rewrite_buffer) {
            int dims = ((int)(op->args.size())-2)/3;
            (void)dims; // In case internal_assert is ifdef'd to do nothing
            internal_assert((int)(op->args.size()) == dims*3 + 2);
            internal_assert(dims <= 4);
            vector<string> args(op->args.size());
            const Variable *v = op->args[0].as<Variable>();
            internal_assert(v);
            args[0] = print_name(v->name);
            for (size_t i = 1; i < op->args.size(); i++) {
                args[i] = print_expr(op->args[i]);
            }
            rhs << "halide_rewrite_buffer(";
            for (size_t i = 0; i < 14; i++) {
                if (i > 0) rhs << ", ";
                if (i < args.size()) {
                    rhs << args[i];
                } else {
                    rhs << '0';
                }
            }
            rhs << ")";
        } else if (op->name == Call::profiling_timer) {
            internal_assert(op->args.size() == 0);
            rhs << "halide_profiling_timer(";
            rhs << (have_user_context ? "__user_context_" : "NULL");
            rhs << ")";
        } else if (op->name == Call::lerp) {
            internal_assert(op->args.size() == 3);
            Expr e = lower_lerp(op->args[0], op->args[1], op->args[2]);
            rhs << print_expr(e);
        } else if (op->name == Call::absd) {
            internal_assert(op->args.size() == 2);
            Expr a = op->args[0];
            Expr b = op->args[1];
            Expr e = select(a < b, b - a, a - b);
            rhs << print_expr(e);
        } else if (op->name == Call::null_handle) {
            rhs << "NULL";
        } else if (op->name == Call::address_of) {
            const Load *l = op->args[0].as<Load>();
            internal_assert(op->args.size() == 1 && l);
            rhs << "(("
                << print_type(l->type)
                << " *)"
                << print_name(l->name)
                << " + "
                << print_expr(l->index)
                << ")";
        } else if (op->name == Call::return_second) {
            internal_assert(op->args.size() == 2);
            string arg0 = print_expr(op->args[0]);
            string arg1 = print_expr(op->args[1]);
            rhs << "(" << arg0 << ", " << arg1 << ")";
        } else if (op->name == Call::if_then_else) {
            internal_assert(op->args.size() == 3);

            string result_id = unique_name('_');

            do_indent();
            stream << print_type(op->args[1].type())
                   << " " << result_id << ";\n";

            string cond_id = print_expr(op->args[0]);

            do_indent();
            stream << "if (" << cond_id << ")\n";
            open_scope();
            string true_case = print_expr(op->args[1]);
            do_indent();
            stream << result_id << " = " << true_case << ";\n";
            close_scope("if " + cond_id);
            do_indent();
            stream << "else\n";
            open_scope();
            string false_case = print_expr(op->args[2]);
            do_indent();
            stream << result_id << " = " << false_case << ";\n";
            close_scope("if " + cond_id + " else");

            rhs << result_id;
        } else if (op->name == Call::copy_buffer_t) {
            internal_assert(op->args.size() == 1);
            string arg = print_expr(op->args[0]);
            string buf_id = unique_name('B');
            stream << "buffer_t " << buf_id << " = *((buffer_t *)(" << arg << "))\n";
            rhs << "(&" << buf_id << ")";
        } else if (op->name == Call::create_buffer_t) {
            internal_assert(op->args.size() >= 2);
            vector<string> args;
            for (size_t i = 0; i < op->args.size(); i++) {
                args.push_back(print_expr(op->args[i]));
            }
            string buf_id = unique_name('B');
            do_indent();
            stream << "buffer_t " << buf_id << " = {0};\n";
            do_indent();
            stream << buf_id << ".host = (uint8_t *)(" << args[0] << ");\n";
            do_indent();
            stream << buf_id << ".elem_size = " << args[1] << ";\n";
            int dims = ((int)op->args.size() - 2)/3;
            for (int i = 0; i < dims; i++) {
                do_indent();
                stream << buf_id << ".min[" << i << "] = " << args[i*3+2] << ";\n";
                do_indent();
                stream << buf_id << ".extent[" << i << "] = " << args[i*3+3] << ";\n";
                do_indent();
                stream << buf_id << ".stride[" << i << "] = " << args[i*3+4] << ";\n";
            }
            rhs << "(&" + buf_id + ")";
        } else if (op->name == Call::extract_buffer_max) {
            internal_assert(op->args.size() == 2);
            string a0 = print_expr(op->args[0]);
            string a1 = print_expr(op->args[1]);
            rhs << "(((buffer_t *)(" << a0 << "))->min[" << a1 << "] + " <<
                "((buffer_t *)(" << a0 << "))->extent[" << a1 << "] - 1)";
        } else if (op->name == Call::extract_buffer_min) {
            internal_assert(op->args.size() == 2);
            string a0 = print_expr(op->args[0]);
            string a1 = print_expr(op->args[1]);
            rhs << "((buffer_t *)(" << a0 << "))->min[" << a1 << "]";
        } else if (op->name == Call::set_host_dirty) {
            internal_assert(op->args.size() == 2);
            string a0 = print_expr(op->args[0]);
            string a1 = print_expr(op->args[1]);
            do_indent();
            stream << "((buffer_t *)(" << a0 << "))->host_dirty = " << a1 << ";\n";
            rhs << "0";
        } else if (op->name == Call::set_dev_dirty) {
            internal_assert(op->args.size() == 2);
            string a0 = print_expr(op->args[0]);
            string a1 = print_expr(op->args[1]);
            do_indent();
            stream << "((buffer_t *)(" << a0 << "))->dev_dirty = " << a1 << ";\n";
            rhs << "0";
        } else if (op->name == Call::abs) {
            internal_assert(op->args.size() == 1);
            string arg = print_expr(op->args[0]);
            rhs << "(" << arg << " > 0 ? " << arg << " : -" << arg << ")";
        } else if (op->name == Call::memoize_expr) {
            internal_assert(op->args.size() >= 1);
            string arg = print_expr(op->args[0]);
            rhs << "(" << arg << ")";
        } else if (op->name == Call::copy_memory) {
            internal_assert(op->args.size() == 3);
            string dest = print_expr(op->args[0]);
            string src = print_expr(op->args[1]);
            string size = print_expr(op->args[2]);
            rhs << "memcpy(" << dest << ", " << src << ", " << size << ")";
        } else if (op->name == Call::make_struct) {
            // Emit a line something like:
            // struct {const int f_0, const char f_1, const int f_2} foo = {3, 'c', 4};

            // Get the args
            vector<string> values;
            for (size_t i = 0; i < op->args.size(); i++) {
                values.push_back(print_expr(op->args[i]));
            }
            do_indent();
            stream << "struct {";
            // List the types.
            for (size_t i = 0; i < op->args.size(); i++) {
                stream << "const " << print_type(op->args[i].type()) << " f_" << i << "; ";
            }
            string struct_name = unique_name('s');
            stream << "}  " << struct_name << " = {";
            // List the values.
            for (size_t i = 0; i < op->args.size(); i++) {
                if (i > 0) stream << ", ";
                stream << values[i];
            }
            stream << "};\n";
            // Return a pointer to it.
            rhs << "(&" << struct_name << ")";
        } else if (op->name == Call::stringify) {
            // Rewrite to an snprintf
            vector<string> printf_args;
            string format_string = "";
            for (size_t i = 0; i < op->args.size(); i++) {
                Type t = op->args[i].type();
                printf_args.push_back(print_expr(op->args[i]));
                if (t.is_int()) {
                    format_string += "%lld";
                    printf_args[i] = "(long long)(" + printf_args[i] + ")";
                } else if (t.is_uint()) {
                    format_string += "%llu";
                    printf_args[i] = "(long long unsigned)(" + printf_args[i] + ")";
                } else if (t.is_float()) {
                    if (t.bits == 32) {
                        format_string += "%f";
                    } else {
                        format_string += "%e";
                    }
                } else if (op->args[i].as<StringImm>()) {
                    format_string += "%s";
                } else {
                    internal_assert(t.is_handle());
                    format_string += "%p";
                }

            }
            string buf_name = unique_name('b');
            do_indent();
            stream << "char " << buf_name << "[1024];\n";
            do_indent();
            stream << "snprintf(" << buf_name << ", 1024, \"" << format_string << "\"";
            for (size_t i = 0; i < printf_args.size(); i++) {
                stream << ", " << printf_args[i];
            }
            stream << ");\n";
            rhs << buf_name;

        } else {
            // TODO: other intrinsics
            internal_error << "Unhandled intrinsic in C backend: " << op->name << '\n';
        }

    } else {
        // Generic calls
        vector<string> args(op->args.size());
        for (size_t i = 0; i < op->args.size(); i++) {
            args[i] = print_expr(op->args[i]);
        }
        rhs << op->name << "(";

        if (function_takes_user_context(op->name)) {
            rhs << (have_user_context ? "__user_context_, " : "NULL, ");
        }

        for (size_t i = 0; i < op->args.size(); i++) {
            if (i > 0) rhs << ", ";
            rhs << args[i];
        }
        rhs << ")";
    }

    print_assignment(op->type, rhs.str());
}

void CodeGen_C::visit(const Load *op) {
    bool type_cast_needed = !(allocations.contains(op->name) &&
                              allocations.get(op->name) == op->type);
    ostringstream rhs;
    if (type_cast_needed) {
        rhs << "(("
            << print_type(op->type)
            << " *)"
            << print_name(op->name)
            << ")";
    } else {
        rhs << print_name(op->name);
    }
    rhs << "["
        << print_expr(op->index)
        << "]";

    print_assignment(op->type, rhs.str());
}

void CodeGen_C::visit(const Store *op) {

    Type t = op->value.type();

    bool type_cast_needed = !(allocations.contains(op->name) &&
                              allocations.get(op->name) == t);

    string id_index = print_expr(op->index);
    string id_value = print_expr(op->value);
    do_indent();

    if (type_cast_needed) {
        stream << "(("
               << print_type(t)
               << " *)"
               << print_name(op->name)
               << ")";
    } else {
        stream << print_name(op->name);
    }
    stream << "["
           << id_index
           << "] = "
           << id_value
           << ";\n";

    cache.clear();
}

void CodeGen_C::visit(const Let *op) {
    string id_value = print_expr(op->value);
    Expr new_var = Variable::make(op->value.type(), id_value);
    Expr body = substitute(op->name, new_var, op->body);
    print_expr(body);
}

void CodeGen_C::visit(const Select *op) {
    ostringstream rhs;
    string true_val = print_expr(op->true_value);
    string false_val = print_expr(op->false_value);
    string cond = print_expr(op->condition);
    rhs << "(" << print_type(op->type) << ")"
        << "(" << cond
        << " ? " << true_val
        << " : " << false_val
        << ")";
    print_assignment(op->type, rhs.str());
}

void CodeGen_C::visit(const LetStmt *op) {
    string id_value = print_expr(op->value);
    Expr new_var = Variable::make(op->value.type(), id_value);
    Stmt body = substitute(op->name, new_var, op->body);
    body.accept(this);
}

void CodeGen_C::visit(const AssertStmt *op) {
    string id_cond = print_expr(op->condition);

    do_indent();
    // Halide asserts have different semantics to C asserts.  They're
    // supposed to clean up and make the containing function return
    // -1, so we can't use the C version of assert. Instead we convert
    // to an if statement.

    stream << "if (!" << id_cond << ") ";
    open_scope();
    string id_msg = print_expr(op->message);
    do_indent();
    stream << "halide_error("
           << (have_user_context ? "__user_context_, " : "NULL, ")
           << id_msg
           << ");\n";
    do_indent();
    stream << "return -1;\n";
    close_scope("");
}

void CodeGen_C::visit(const Pipeline *op) {

    do_indent();
    stream << "// produce " << op->name << '\n';
    print_stmt(op->produce);

    if (op->update.defined()) {
        do_indent();
        stream << "// update " << op->name << '\n';
        print_stmt(op->update);
    }

    do_indent();
    stream << "// consume " << op->name << '\n';
    print_stmt(op->consume);
}

void CodeGen_C::visit(const For *op) {
    if (op->for_type == For::Parallel) {
        do_indent();
        stream << "#pragma omp parallel for\n";
    } else {
        internal_assert(op->for_type == For::Serial)
            << "Can only emit serial or parallel for loops to C\n";
    }

    string id_min = print_expr(op->min);
    string id_extent = print_expr(op->extent);

    do_indent();
    stream << "for (int "
           << print_name(op->name)
           << " = " << id_min
           << "; "
           << print_name(op->name)
           << " < " << id_min
           << " + " << id_extent
           << "; "
           << print_name(op->name)
           << "++)\n";

    open_scope();
    op->body.accept(this);
    close_scope("for " + print_name(op->name));

}

void CodeGen_C::visit(const Provide *op) {
    internal_error << "Cannot emit Provide statements as C\n";
}

void CodeGen_C::visit(const Allocate *op) {
    open_scope();

    // For sizes less than 8k, do a stack allocation
    bool on_stack = false;
    int32_t constant_size;
    string size_id;
    if (constant_allocation_size(op->extents, op->name, constant_size)) {
        int64_t stack_bytes = constant_size * op->type.bytes();

        if (stack_bytes > ((int64_t(1) << 31) - 1)) {
            user_error << "Total size for allocation "
                       << op->name << " is constant but exceeds 2^31 - 1.\n";
        } else {
            size_id = print_expr(Expr(static_cast<int32_t>(constant_size)));
            if (stack_bytes <= 1024 * 8) {
                on_stack = true;
            }
        }
    } else {
        // Check that the allocation is not scalar (if it were scalar
        // it would have constant size).
        internal_assert(op->extents.size() > 0);

        size_id = print_assignment(Int(64), print_expr(op->extents[0]));

        for (size_t i = 1; i < op->extents.size(); i++) {
            // Make the code a little less cluttered for two-dimensional case
            string new_size_id_rhs;
            string next_extent = print_expr(op->extents[i]);
            if (i > 1) {
                new_size_id_rhs =  "(" + size_id + " > ((int64_t(1) << 31) - 1)) ? " + size_id + " : (" + size_id + " * " + next_extent + ")";
            } else {
                new_size_id_rhs = size_id + " * " + next_extent;
            }
            size_id = print_assignment(Int(64), new_size_id_rhs);
        }
        do_indent();
        stream << "if ((" << size_id << " > ((int64_t(1) << 31) - 1)) || ((" << size_id <<
          " * sizeof(" << print_type(op->type) << ")) > ((int64_t(1) << 31) - 1)))\n";
        open_scope();
        do_indent();
        stream << "halide_error("
               << (have_user_context ? "__user_context_" : "NULL")
               << ", \"32-bit signed overflow computing size of allocation "
               << op->name << "\\n\");\n";
        do_indent();
        stream << "return -1;\n";
        close_scope("overflow test " + op->name);
    }

    // Check the condition to see if this allocation should actually be created.
    // If the allocation is on the stack, the only condition we can respect is
    // unconditional false (otherwise a non-constant-sized array declaration
    // will be generated).
    if (!on_stack || is_zero(op->condition)) {
        Expr conditional_size = Select::make(op->condition,
                                             Var(size_id),
                                             Expr(static_cast<int32_t>(0)));
        conditional_size = simplify(conditional_size);
        size_id = print_assignment(Int(64), print_expr(conditional_size));
    }

    allocations.push(op->name, op->type);

    do_indent();
    stream << print_type(op->type) << ' ';

    if (on_stack) {
        stream << print_name(op->name)
               << "[" << size_id << "];\n";
    } else {
        stream << "*"
               << print_name(op->name)
               << " = ("
               << print_type(op->type)
               << " *)halide_malloc("
               << (have_user_context ? "__user_context_" : "NULL")
               << ", sizeof("
               << print_type(op->type)
               << ")*" << size_id << ");\n";
        heap_allocations.push(op->name, 0);
    }

    op->body.accept(this);

    // Should have been freed internally
    internal_assert(!allocations.contains(op->name));

    close_scope("alloc " + print_name(op->name));
}

void CodeGen_C::visit(const Free *op) {
    if (heap_allocations.contains(op->name)) {
        do_indent();
        stream << "halide_free("
               << (have_user_context ? "__user_context_, " : "NULL, ")
               << print_name(op->name)
               << ");\n";
        heap_allocations.pop(op->name);
    }
    allocations.pop(op->name);
}

void CodeGen_C::visit(const Realize *op) {
    internal_error << "Cannot emit realize statements to C\n";
}

void CodeGen_C::visit(const IfThenElse *op) {
    string cond_id = print_expr(op->condition);

    do_indent();
    stream << "if (" << cond_id << ")\n";
    open_scope();
    op->then_case.accept(this);
    close_scope("if " + cond_id);

    if (op->else_case.defined()) {
        do_indent();
        stream << "else\n";
        open_scope();
        op->else_case.accept(this);
        close_scope("if " + cond_id + " else");
    }
}

void CodeGen_C::visit(const Evaluate *op) {
    string id = print_expr(op->value);
    if (id == "0") {
        // Skip evaluate(0) nodes. They're how we represent no-ops.
        return;
    }
    do_indent();
    stream << "(void)" << id << ";\n";
}

void CodeGen_C::visit(const Return *op) {
    string id = print_expr(op->value);
    do_indent();
    stream << "return " << id << ";\n";
}

void CodeGen_C::test() {
    Argument buffer_arg("buf", true, Int(32));
    Argument float_arg("alpha", false, Float(32));
    Argument int_arg("beta", false, Int(32));
    Argument user_context_arg("__user_context", false, Handle());
    vector<Argument> args(4);
    args[0] = buffer_arg;
    args[1] = float_arg;
    args[2] = int_arg;
    args[3] = user_context_arg;
    Var x("x");
    Param<float> alpha("alpha");
    Param<int> beta("beta");
    Expr e = Select::make(alpha > 4.0f, print_when(x < 1, 3), 2);
    Stmt s = Store::make("buf", e, x);
    s = LetStmt::make("x", beta+1, s);
    s = Block::make(s, Free::make("tmp.stack"));
    s = Allocate::make("tmp.stack", Int(32), vec(Expr(127)), const_true(), s);
    s = Block::make(s, Free::make("tmp.heap"));
    s = Allocate::make("tmp.heap", Int(32), vec(Expr(43), Expr(beta)), const_true(), s);
    s = Block::make(s, Return::make(0));

    Module m("", get_host_target());
    m.append(LoweredFunc("test1", args, s, LoweredFunc::External));

    ostringstream source;
    CodeGen_C cg(source, false);
    cg.compile(m);

    string src = source.str();
    string correct_source =
        "#ifdef __cplusplus\n"
        "#define HALIDE_EXTERN_C extern \"C\"\n"
        "#else\n"
        "#define HALIDE_EXTERN_C\n"
        "#endif\n"
        + preamble +
        "#ifndef HALIDE_FUNCTION_ATTRS\n"
        "#define HALIDE_FUNCTION_ATTRS\n"
        "#endif\n"
        + buffer_t_definition +
        "\n\n"
        "HALIDE_EXTERN_C int test1(buffer_t *_buf_buffer, const float _alpha, const int32_t _beta, const void * __user_context) HALIDE_FUNCTION_ATTRS {\n"
        " int32_t *_buf = (int32_t *)(_buf_buffer->host);\n"
        " const bool _buf_host_and_dev_are_null = (_buf_buffer->host == NULL) && (_buf_buffer->dev == 0);\n"
        " (void)_buf_host_and_dev_are_null;\n"
        " const int32_t _buf_min_0 = _buf_buffer->min[0];\n"
        " (void)_buf_min_0;\n"
        " const int32_t _buf_min_1 = _buf_buffer->min[1];\n"
        " (void)_buf_min_1;\n"
        " const int32_t _buf_min_2 = _buf_buffer->min[2];\n"
        " (void)_buf_min_2;\n"
        " const int32_t _buf_min_3 = _buf_buffer->min[3];\n"
        " (void)_buf_min_3;\n"
        " const int32_t _buf_extent_0 = _buf_buffer->extent[0];\n"
        " (void)_buf_extent_0;\n"
        " const int32_t _buf_extent_1 = _buf_buffer->extent[1];\n"
        " (void)_buf_extent_1;\n"
        " const int32_t _buf_extent_2 = _buf_buffer->extent[2];\n"
        " (void)_buf_extent_2;\n"
        " const int32_t _buf_extent_3 = _buf_buffer->extent[3];\n"
        " (void)_buf_extent_3;\n"
        " const int32_t _buf_stride_0 = _buf_buffer->stride[0];\n"
        " (void)_buf_stride_0;\n"
        " const int32_t _buf_stride_1 = _buf_buffer->stride[1];\n"
        " (void)_buf_stride_1;\n"
        " const int32_t _buf_stride_2 = _buf_buffer->stride[2];\n"
        " (void)_buf_stride_2;\n"
        " const int32_t _buf_stride_3 = _buf_buffer->stride[3];\n"
        " (void)_buf_stride_3;\n"
        " const int32_t _buf_elem_size = _buf_buffer->elem_size;\n"
        " {\n"
        "  int64_t _0 = 43;\n"
        "  int64_t _1 = _0 * _beta;\n"
        "  if ((_1 > ((int64_t(1) << 31) - 1)) || ((_1 * sizeof(int32_t)) > ((int64_t(1) << 31) - 1)))\n"
        "  {\n"
        "   halide_error(__user_context_, \"32-bit signed overflow computing size of allocation tmp.heap\\n\");\n"
        "   return -1;\n"
        "  } // overflow test tmp.heap\n"
        "  int64_t _2 = _1;\n"
        "  int32_t *_tmp_heap = (int32_t *)halide_malloc(__user_context_, sizeof(int32_t)*_2);\n"
        "  {\n"
        "   int32_t _tmp_stack[127];\n"
        "   int32_t _3 = _beta + 1;\n"
        "   int32_t _4;\n"
        "   bool _5 = _3 < 1;\n"
        "   if (_5)\n"
        "   {\n"
        "    char b0[1024];\n"
        "    snprintf(b0, 1024, \"%lld%s\", (long long)(3), \"\\n\");\n"
        "    void * _6 = b0;\n"
        "    int32_t _7 = halide_print(__user_context_, _6);\n"
        "    int32_t _8 = (_7, 3);\n"
        "    _4 = _8;\n"
        "   } // if _5\n"
        "   else\n"
        "   {\n"
        "    _4 = 3;\n"
        "   } // if _5 else\n"
        "   int32_t _9 = _4;\n"
        "   bool _10 = _alpha > float_from_bits(1082130432 /* 4 */);\n"
        "   int32_t _11 = (int32_t)(_10 ? _9 : 2);\n"
        "   _buf[_3] = _11;\n"
        "  } // alloc _tmp_stack\n"
        "  halide_free(__user_context_, _tmp_heap);\n"
        " } // alloc _tmp_heap\n"
        " return 0;\n"
        "}\n";
    if (src != correct_source) {
        int diff = 0;
        while (src[diff] == correct_source[diff]) diff++;
        int diff_end = diff + 1;
        while (diff > 0 && src[diff] != '\n') diff--;
        while (diff_end < (int)src.size() && src[diff_end] != '\n') diff_end++;

        internal_error
            << "Correct source code:\n" << correct_source
            << "Actual source code:\n" << src
            << "\nDifference starts at: " << src.substr(diff, diff_end - diff) << "\n";

    }


    std::cout << "CodeGen_C test passed\n";
}

}
}<|MERGE_RESOLUTION|>--- conflicted
+++ resolved
@@ -333,7 +333,6 @@
 };
 }
 
-<<<<<<< HEAD
 void CodeGen_C::compile(const Module &input) {
     for (size_t i = 0; i < input.buffers.size(); i++) {
         visit(&input.buffers[i]);
@@ -342,48 +341,6 @@
         visit(&input.functions[i]);
     }
 }
-=======
-void CodeGen_C::compile(Stmt s, string name,
-                        const vector<Argument> &args,
-                        const vector<Buffer> &images_to_embed) {
-    stream << preamble;
-
-    // Embed the constant images
-    for (size_t i = 0; i < images_to_embed.size(); i++) {
-        Buffer buffer = images_to_embed[i];
-        string name = print_name(buffer.name());
-        buffer_t b = *(buffer.raw_buffer());
-        user_assert(b.host) << "Can't embed image: " << buffer.name() << " because it has a null host pointer\n";
-
-        // Figure out the offset of the last pixel.
-        size_t num_elems = 1;
-        for (int d = 0; b.extent[d]; d++) {
-            num_elems += b.stride[d] * (b.extent[d] - 1);
-        }
-
-        // Emit the data
-        stream << "static uint8_t " << name << "_data[] __attribute__ ((aligned (32))) = {";
-        for (size_t i = 0; i < num_elems * b.elem_size; i++) {
-            if (i > 0) stream << ", ";
-            stream << (int)(b.host[i]);
-        }
-        stream << "};\n";
-
-        // Emit the buffer_t
-        user_assert(!b.dev_dirty) << "Can't embed image: " << buffer.name() << "because it has a dirty device pointer\n";
-        stream << "static buffer_t " << name << "_buffer = {"
-               << "0, " // dev
-               << "&" << name << "_data[0], " // host
-               << "{" << b.extent[0] << ", " << b.extent[1] << ", " << b.extent[2] << ", " << b.extent[3] << "}, "
-               << "{" << b.stride[0] << ", " << b.stride[1] << ", " << b.stride[2] << ", " << b.stride[3] << "}, "
-               << "{" << b.min[0] << ", " << b.min[1] << ", " << b.min[2] << ", " << b.min[3] << "}, "
-               << b.elem_size << ", "
-               << "0, " // host_dirty
-               << "0};\n"; //dev_dirty
-
-        // Make a global pointer to it
-        stream << "static buffer_t *" << name << " = &" << name << "_buffer;\n";
->>>>>>> 4e61b89a
 
 void CodeGen_C::visit(const LoweredFunc *op) {
     // Don't put non-external function declarations in headers.
