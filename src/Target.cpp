#include <iostream>
#include <string>

#include "Target.h"

#include "Debug.h"
#include "DeviceInterface.h"
#include "Error.h"
#include "LLVM_Headers.h"
#include "Util.h"

#if defined(__powerpc__) && defined(__linux__)
// This uses elf.h and must be included after "LLVM_Headers.h", which
// uses llvm/support/Elf.h.
#include <sys/auxv.h>
#endif

namespace Halide {

using std::string;
using std::vector;

namespace {

#ifdef _MSC_VER
static void cpuid(int info[4], int infoType, int extra) {
    __cpuidex(info, infoType, extra);
}
#else

#if defined(__x86_64__) || defined(__i386__)
// CPU feature detection code taken from ispc
// (https://github.com/ispc/ispc/blob/master/builtins/dispatch.ll)

#ifdef _LP64
static void cpuid(int info[4], int infoType, int extra) {
    __asm__ __volatile__ (
        "cpuid                 \n\t"
        : "=a" (info[0]), "=b" (info[1]), "=c" (info[2]), "=d" (info[3])
        : "0" (infoType), "2" (extra));
}
#else
static void cpuid(int info[4], int infoType, int extra) {
    // We save %ebx in case it's the PIC register
    __asm__ __volatile__ (
        "mov{l}\t{%%}ebx, %1  \n\t"
        "cpuid                 \n\t"
        "xchg{l}\t{%%}ebx, %1  \n\t"
        : "=a" (info[0]), "=r" (info[1]), "=c" (info[2]), "=d" (info[3])
        : "0" (infoType), "2" (extra));
}
#endif
#endif
#endif

Target calculate_host_target() {
    Target::OS os = Target::OSUnknown;
#ifdef __linux__
    os = Target::Linux;
#endif
#ifdef _WIN32
    os = Target::Windows;
#endif
#ifdef __APPLE__
    os = Target::OSX;
#endif

    bool use_64_bits = (sizeof(size_t) == 8);
    int bits = use_64_bits ? 64 : 32;
    std::vector<Target::Feature> initial_features;

#if __mips__ || __mips || __MIPS__
    Target::Arch arch = Target::MIPS;
#else
#if defined(__arm__) || defined(__aarch64__)
    Target::Arch arch = Target::ARM;
#else
#if defined(__powerpc__) && defined(__linux__)
    Target::Arch arch = Target::POWERPC;

    unsigned long hwcap = getauxval(AT_HWCAP);
    unsigned long hwcap2 = getauxval(AT_HWCAP2);
    bool have_altivec = (hwcap & PPC_FEATURE_HAS_ALTIVEC) != 0;
    bool have_vsx     = (hwcap & PPC_FEATURE_HAS_VSX) != 0;
    bool arch_2_07    = (hwcap2 & PPC_FEATURE2_ARCH_2_07) != 0;

    user_assert(have_altivec)
        << "The POWERPC backend assumes at least AltiVec support. This machine does not appear to have AltiVec.\n";

    std::vector<Target::Feature> initial_features;
    if (have_vsx)     initial_features.push_back(Target::VSX);
    if (arch_2_07)    initial_features.push_back(Target::POWER_ARCH_2_07);
#else
    Target::Arch arch = Target::X86;

    int info[4];
    cpuid(info, 1, 0);
    bool have_sse41  = (info[2] & (1 << 19)) != 0;
    bool have_sse2   = (info[3] & (1 << 26)) != 0;
    bool have_avx    = (info[2] & (1 << 28)) != 0;
    bool have_f16c   = (info[2] & (1 << 29)) != 0;
    bool have_rdrand = (info[2] & (1 << 30)) != 0;
    bool have_fma    = (info[2] & (1 << 12)) != 0;

    user_assert(have_sse2)
        << "The x86 backend assumes at least sse2 support. This machine does not appear to have sse2.\n"
        << "cpuid returned: "
        << std::hex << info[0]
        << ", " << info[1]
        << ", " << info[2]
        << ", " << info[3]
        << std::dec << "\n";

    if (have_sse41) initial_features.push_back(Target::SSE41);
    if (have_avx)   initial_features.push_back(Target::AVX);
    if (have_f16c)  initial_features.push_back(Target::F16C);
    if (have_fma)   initial_features.push_back(Target::FMA);

    if (use_64_bits && have_avx && have_f16c && have_rdrand) {
        // So far, so good.  AVX2/512?
        // Call cpuid with eax=7, ecx=0
        int info2[4];
        cpuid(info2, 7, 0);
        const uint32_t avx2 = 1U << 5;
        const uint32_t avx512f = 1U << 16;
        const uint32_t avx512dq = 1U << 17;
        const uint32_t avx512pf = 1U << 26;
        const uint32_t avx512er = 1U << 27;
        const uint32_t avx512cd = 1U << 28;
        const uint32_t avx512bw = 1U << 30;
        const uint32_t avx512vl = 1U << 31;
        const uint32_t avx512ifma = 1U << 21;
        const uint32_t avx512 = avx512f | avx512cd;
        const uint32_t avx512_knl = avx512 | avx512pf | avx512er;
        const uint32_t avx512_skylake = avx512 | avx512vl | avx512bw | avx512dq;
        const uint32_t avx512_cannonlake = avx512_skylake | avx512ifma; // Assume ifma => vbmi
        if ((info2[1] & avx2) == avx2) {
            initial_features.push_back(Target::AVX2);
        }
        if ((info2[1] & avx512) == avx512) {
            initial_features.push_back(Target::AVX512);
            if ((info2[1] & avx512_knl) == avx512_knl) {
                initial_features.push_back(Target::AVX512_KNL);
            }
            if ((info2[1] & avx512_skylake) == avx512_skylake) {
                initial_features.push_back(Target::AVX512_Skylake);
            }
            if ((info2[1] & avx512_cannonlake) == avx512_cannonlake) {
                initial_features.push_back(Target::AVX512_Cannonlake);
            }
        }
    }
#ifdef _WIN32
#ifndef _MSC_VER
    initial_features.push_back(Target::MinGW);
#endif
#endif

#endif
#endif
#endif

    return Target(os, arch, bits, initial_features);
}

}  // namespace

Target get_host_target() {
    // Calculating the host target isn't slow but it isn't free,
    // and it's pointless to recalculate it every time we (e.g.) parse
    // an arbitrary Target string. It won't ever change, so cache on first
    // use.
    static Target host_target = calculate_host_target();
    return host_target;
}

namespace {

const std::map<std::string, Target::OS> os_name_map = {
    {"os_unknown", Target::OSUnknown},
    {"linux", Target::Linux},
    {"windows", Target::Windows},
    {"osx", Target::OSX},
    {"android", Target::Android},
    {"ios", Target::IOS},
    {"qurt", Target::QuRT},
    {"noos", Target::NoOS},
};

bool lookup_os(const std::string &tok, Target::OS &result) {
    auto os_iter = os_name_map.find(tok);
    if (os_iter != os_name_map.end()) {
        result = os_iter->second;
        return true;
    }
    return false;
}

const std::map<std::string, Target::Arch> arch_name_map = {
    {"arch_unknown", Target::ArchUnknown},
    {"x86", Target::X86},
    {"arm", Target::ARM},
    {"mips", Target::MIPS},
    {"powerpc", Target::POWERPC},
    {"hexagon", Target::Hexagon},
};

bool lookup_arch(const std::string &tok, Target::Arch &result) {
    auto arch_iter = arch_name_map.find(tok);
    if (arch_iter != arch_name_map.end()) {
        result = arch_iter->second;
        return true;
    }
    return false;
}

const std::map<std::string, Target::Feature> feature_name_map = {
    {"jit", Target::JIT},
    {"debug", Target::Debug},
    {"no_asserts", Target::NoAsserts},
    {"no_bounds_query", Target::NoBoundsQuery},
    {"sse41", Target::SSE41},
    {"avx", Target::AVX},
    {"avx2", Target::AVX2},
    {"fma", Target::FMA},
    {"fma4", Target::FMA4},
    {"f16c", Target::F16C},
    {"armv7s", Target::ARMv7s},
    {"no_neon", Target::NoNEON},
    {"vsx", Target::VSX},
    {"power_arch_2_07", Target::POWER_ARCH_2_07},
    {"cuda", Target::CUDA},
    {"cuda_capability_30", Target::CUDACapability30},
    {"cuda_capability_32", Target::CUDACapability32},
    {"cuda_capability_35", Target::CUDACapability35},
    {"cuda_capability_50", Target::CUDACapability50},
    {"cuda_capability_61", Target::CUDACapability61},
    {"opencl", Target::OpenCL},
    {"cl_doubles", Target::CLDoubles},
    {"cl_half", Target::CLHalf},
    {"opengl", Target::OpenGL},
    {"openglcompute", Target::OpenGLCompute},
    {"user_context", Target::UserContext},
    {"matlab", Target::Matlab},
    {"profile", Target::Profile},
    {"no_runtime", Target::NoRuntime},
    {"metal", Target::Metal},
    {"mingw", Target::MinGW},
    {"c_plus_plus_name_mangling", Target::CPlusPlusMangling},
    {"large_buffers", Target::LargeBuffers},
    {"hvx_64", Target::HVX_64},
    {"hvx_128", Target::HVX_128},
    {"hvx_v62", Target::HVX_v62},
    {"hvx_v65", Target::HVX_v65},
    {"hvx_v66", Target::HVX_v66},
    {"hvx_shared_object", Target::HVX_shared_object},
    {"fuzz_float_stores", Target::FuzzFloatStores},
    {"soft_float_abi", Target::SoftFloatABI},
    {"msan", Target::MSAN},
    {"avx512", Target::AVX512},
    {"avx512_knl", Target::AVX512_KNL},
    {"avx512_skylake", Target::AVX512_Skylake},
    {"avx512_cannonlake", Target::AVX512_Cannonlake},
    {"trace_loads", Target::TraceLoads},
    {"trace_stores", Target::TraceStores},
    {"trace_realizations", Target::TraceRealizations},
    {"d3d12compute", Target::D3D12Compute},
    {"strict_float", Target::StrictFloat},
    {"legacy_buffer_wrappers", Target::LegacyBufferWrappers},
    {"tsan", Target::TSAN},
    {"asan", Target::ASAN},
<<<<<<< HEAD
    {"new_autoscheduler", Target::NewAutoscheduler},
=======
    {"check_unsafe_promises", Target::CheckUnsafePromises},
>>>>>>> 50fa9217
    // NOTE: When adding features to this map, be sure to update
    // PyEnums.cpp and halide.cmake as well.
};

bool lookup_feature(const std::string &tok, Target::Feature &result) {
    auto feature_iter = feature_name_map.find(tok);
    if (feature_iter != feature_name_map.end()) {
        result = feature_iter->second;
        return true;
    }
    return false;
}

} // End anonymous namespace

Target get_target_from_environment() {
    string target = Internal::get_env_variable("HL_TARGET");
    if (target.empty()) {
        return get_host_target();
    } else {
        return Target(target);
    }
}

Target get_jit_target_from_environment() {
    Target host = get_host_target();
    host.set_feature(Target::JIT);
#if defined(__has_feature)
#if __has_feature(address_sanitizer)
    host.set_feature(Target::ASAN);
#endif
#if __has_feature(memory_sanitizer)
    host.set_feature(Target::MSAN);
#endif
#if __has_feature(thread_sanitizer)
    host.set_feature(Target::TSAN);
#endif
#endif
    string target = Internal::get_env_variable("HL_JIT_TARGET");
    if (target.empty()) {
        return host;
    } else {
        Target t(target);
        t.set_feature(Target::JIT);
        user_assert(t.os == host.os && t.arch == host.arch && t.bits == host.bits)
            << "HL_JIT_TARGET must match the host OS, architecture, and bit width.\n"
            << "HL_JIT_TARGET was " << target << ". "
            << "Host is " << host.to_string() << ".\n";
        return t;
    }
}

namespace {
bool merge_string(Target &t, const std::string &target) {
    string rest = target;
    vector<string> tokens;
    size_t first_dash;
    while ((first_dash = rest.find('-')) != string::npos) {
        //Internal::debug(0) << first_dash << ", " << rest << "\n";
        tokens.push_back(rest.substr(0, first_dash));
        rest = rest.substr(first_dash + 1);
    }
    tokens.push_back(rest);

    bool os_specified = false, arch_specified = false, bits_specified = false, features_specified = false;

    for (size_t i = 0; i < tokens.size(); i++) {
        const string &tok = tokens[i];
        Target::Feature feature;

        if (tok == "host") {
            if (i > 0) {
                // "host" is now only allowed as the first token.
                return false;
            }
            t = get_host_target();
        } else if (tok == "32" || tok == "64" || tok == "0") {
            if (bits_specified) {
                return false;
            }
            bits_specified = true;
            t.bits = std::stoi(tok);
        } else if (lookup_arch(tok, t.arch)) {
            if (arch_specified) {
                return false;
            }
            arch_specified = true;
        } else if (lookup_os(tok, t.os)) {
            if (os_specified) {
                return false;
            }
            os_specified = true;
        } else if (lookup_feature(tok, feature)) {
            t.set_feature(feature);
            features_specified = true;
        } else if (tok == "trace_all") {
            t.set_features({Target::TraceLoads, Target::TraceStores, Target::TraceRealizations});
            features_specified = true;
        } else {
            return false;
        }
    }

    if (arch_specified && !bits_specified) {
        return false;
    }

    if (bits_specified && t.bits == 0) {
        // bits == 0 is allowed iff arch and os are "unknown" and no features are set,
        // to allow for roundtripping the string for default Target() ctor.
        if (!(arch_specified && t.arch == Target::ArchUnknown) ||
            !(os_specified && t.os == Target::OSUnknown) ||
            features_specified) {
            return false;
        }
    }

    return true;
}

void bad_target_string(const std::string &target) {
    const char *separator = "";
    std::string architectures;
    for (const auto &arch_entry : arch_name_map) {
        architectures += separator + arch_entry.first;
        separator = ", ";
    }
    separator = "";
    std::string oses;
    for (auto os_entry : os_name_map) {
        oses += separator + os_entry.first;
        separator = ", ";
    }
    separator = "";
    // Format the features to go one feature over 70 characters per line,
    // assume the first line starts with "Features are ".
    int line_char_start = -(int)sizeof("Features are");
    std::string features;
    for (auto feature_entry : feature_name_map) {
        features += separator + feature_entry.first;
        if (features.length() - line_char_start > 70) {
            separator = "\n";
            line_char_start = features.length();
        } else {
            separator = ", ";
        }
    }
    user_error << "Did not understand Halide target " << target << "\n"
               << "Expected format is arch-bits-os-feature1-feature2-...\n"
               << "Where arch is: " << architectures << ".\n"
               << "bits is either 32 or 64.\n"
               << "os is: " << oses << ".\n"
               << "\n"
               << "If arch, bits, or os are omitted, they default to the host.\n"
               << "\n"
               << "Features are: " << features << ".\n"
               << "\n"
               << "The target can also begin with \"host\", which sets the "
               << "host's architecture, os, and feature set, with the "
               << "exception of the GPU runtimes, which default to off.\n"
               << "\n"
               << "On this platform, the host target is: " << get_host_target().to_string() << "\n";
}

}

Target::Target(const std::string &target) {
    Target host = get_host_target();

    if (target.empty()) {
        // If nothing is specified, use the full host target.
        *this = host;
    } else {

        // Default to the host OS and architecture in case of partially
        // specified targets (e.g. x86-64-cuda doesn't specify the OS, so
        // use the host OS).
        os = host.os;
        arch = host.arch;
        bits = host.bits;

        if (!merge_string(*this, target)) {
            bad_target_string(target);
        }
    }
}

Target::Target(const char *s) {
    *this = Target(std::string(s));
}

bool Target::validate_target_string(const std::string &s) {
    Target t;
    return merge_string(t, s);
}

std::string Target::to_string() const {
    string result;
    for (const auto &arch_entry : arch_name_map) {
        if (arch_entry.second == arch) {
            result += arch_entry.first;
            break;
        }
    }
    result += "-" + std::to_string(bits);
    for (const auto &os_entry : os_name_map) {
        if (os_entry.second == os) {
            result += "-" + os_entry.first;
            break;
        }
    }
    for (const auto &feature_entry : feature_name_map) {
        if (has_feature(feature_entry.second)) {
            result += "-" + feature_entry.first;
        }
    }
    // Use has_feature() multiple times (rather than features_any_of())
    // to avoid constructing a temporary vector for this rather-common call.
    if (has_feature(Target::TraceLoads) && has_feature(Target::TraceStores) && has_feature(Target::TraceRealizations)) {
        result = Internal::replace_all(result, "trace_loads-trace_realizations-trace_stores", "trace_all");
    }
    return result;
}

/** Was libHalide compiled with support for this target? */
bool Target::supported() const {
    bool bad = false;
#if !defined(WITH_ARM)
    bad |= arch == Target::ARM && bits == 32;
#endif
#if !defined(WITH_AARCH64)
    bad |= arch == Target::ARM && bits == 64;
#endif
#if !defined(WITH_X86)
    bad |= arch == Target::X86;
#endif
#if !defined(WITH_MIPS)
    bad |= arch == Target::MIPS;
#endif
#if !defined(WITH_POWERPC)
    bad |= arch == Target::POWERPC;
#endif
#if !defined(WITH_HEXAGON)
    bad |= arch == Target::Hexagon;
#endif
#if !defined(WITH_PTX)
    bad |= has_feature(Target::CUDA);
#endif
#if !defined(WITH_OPENCL)
    bad |= has_feature(Target::OpenCL);
#endif
#if !defined(WITH_METAL)
    bad |= has_feature(Target::Metal);
#endif
#if !defined(WITH_OPENGL)
    bad |= has_feature(Target::OpenGL) || has_feature(Target::OpenGLCompute);
#endif
#if !defined(WITH_D3D12)
    bad |= has_feature(Target::D3D12Compute);
#endif
    return !bad;
}

void Target::set_feature(Feature f, bool value) {
    if (f == FeatureEnd) return;
    user_assert(f < FeatureEnd) << "Invalid Target feature.\n";
    features.set(f, value);
}

void Target::set_features(std::vector<Feature> features_to_set, bool value) {
    for (Feature f : features_to_set) {
        set_feature(f, value);
    }
}

bool Target::has_feature(Feature f) const {
    if (f == FeatureEnd) return true;
    user_assert(f < FeatureEnd) << "Invalid Target feature.\n";
    return features[f];
}

bool Target::features_any_of(std::vector<Feature> test_features) const {
    for (Feature f : test_features) {
        if (has_feature(f)) {
            return true;
        }
    }
    return false;
}

bool Target::features_all_of(std::vector<Feature> test_features) const {
    for (Feature f : test_features) {
        if (!has_feature(f)) {
            return false;
        }
    }
    return true;
}

Target Target::with_feature(Feature f) const {
    Target copy = *this;
    copy.set_feature(f);
    return copy;
}

Target Target::without_feature(Feature f) const {
    Target copy = *this;
    copy.set_feature(f, false);
    return copy;
}

bool Target::has_gpu_feature() const {
    return has_feature(CUDA) || has_feature(OpenCL) || has_feature(Metal) || has_feature(D3D12Compute);
}

bool Target::supports_type(const Type &t) const {
    if (t.bits() == 64) {
        if (t.is_float()) {
            return !has_feature(Metal) &&
                   !has_feature(D3D12Compute) &&
                   (!has_feature(Target::OpenCL) || has_feature(Target::CLDoubles));
        } else {
            return !has_feature(Metal) && !has_feature(D3D12Compute);
        }
    }
    return true;
}

bool Target::supports_type(const Type &t, DeviceAPI device) const {
    if (device == DeviceAPI::Default_GPU) {
        device = get_default_device_api_for_target(*this);
    }

    if (device == DeviceAPI::Hexagon) {
        // HVX supports doubles and long long in the scalar unit only.
        if (t.is_float() || t.bits() == 64) {
            return t.lanes() == 1;
        }
    } else if (device == DeviceAPI::Metal) {
        // Metal spec says no double or long long.
        if (t.bits() == 64) {
            return false;
        }
    } else if (device == DeviceAPI::OpenCL) {
        if (t.is_float() && t.bits() == 64) {
            return has_feature(Target::CLDoubles);
        }
    } else if (device == DeviceAPI::D3D12Compute) {
        // Shader Model 5.x can optionally support double-precision; 64-bit int
        // types are not supported.
        return t.bits() < 64;
    }

    return true;
}

bool Target::supports_device_api(DeviceAPI api) const {
    switch (api) {
    case DeviceAPI::None:        return true;
    case DeviceAPI::Host:        return true;
    case DeviceAPI::Default_GPU: return has_gpu_feature() || has_feature(Target::OpenGLCompute);
    case DeviceAPI::Hexagon:     return has_feature(Target::HVX_64) || has_feature(Target::HVX_128);
    default:                     return has_feature(target_feature_for_device_api(api));
    }
}

Target::Feature target_feature_for_device_api(DeviceAPI api) {
    switch (api) {
    case DeviceAPI::CUDA:          return Target::CUDA;
    case DeviceAPI::OpenCL:        return Target::OpenCL;
    case DeviceAPI::GLSL:          return Target::OpenGL;
    case DeviceAPI::OpenGLCompute: return Target::OpenGLCompute;
    case DeviceAPI::Metal:         return Target::Metal;
    case DeviceAPI::Hexagon:       return Target::HVX_128;
    case DeviceAPI::D3D12Compute:  return Target::D3D12Compute;
    default:                       return Target::FeatureEnd;
    }
}

int Target::natural_vector_size(const Halide::Type &t) const {
    user_assert(os != OSUnknown && arch != ArchUnknown && bits != 0)
        << "natural_vector_size cannot be used on a Target with Unknown values.\n";

    const bool is_integer = t.is_int() || t.is_uint();
    const int data_size = t.bytes();

    if (arch == Target::Hexagon) {
        if (is_integer) {
            // HVX is either 64 or 128 *byte* vector size.
            if (has_feature(Halide::Target::HVX_128)) {
                return 128 / data_size;
            } else if (has_feature(Halide::Target::HVX_64)) {
                return 64 / data_size;
            } else {
                user_error << "Target uses hexagon arch without hvx_128 or hvx_64 set.\n";
                return 0;
            }
        } else {
            // HVX does not have vector float instructions.
            return 1;
        }
    } else if (arch == Target::X86) {
        if (is_integer && (has_feature(Halide::Target::AVX512_Skylake) ||
                           has_feature(Halide::Target::AVX512_Cannonlake))) {
            // AVX512BW exists on Skylake and Cannonlake
            return 64 / data_size;
        } else if (t.is_float() && (has_feature(Halide::Target::AVX512) ||
                                    has_feature(Halide::Target::AVX512_KNL) ||
                                    has_feature(Halide::Target::AVX512_Skylake) ||
                                    has_feature(Halide::Target::AVX512_Cannonlake))) {
            // AVX512F is on all AVX512 architectures
            return 64 / data_size;
        } else if (has_feature(Halide::Target::AVX2)) {
            // AVX2 uses 256-bit vectors for everything.
            return 32 / data_size;
        } else if (!is_integer && has_feature(Halide::Target::AVX)) {
            // AVX 1 has 256-bit vectors for float, but not for
            // integer instructions.
            return 32 / data_size;
        } else {
            // SSE was all 128-bit. We ignore MMX.
            return 16 / data_size;
        }
    } else {
        // Assume 128-bit vectors on other targets.
        return 16 / data_size;
    }
}

namespace Internal {

void target_test() {
    Target t;
    for (const auto &feature : feature_name_map) {
        t.set_feature(feature.second);
    }
    for (int i = 0; i < (int)(Target::FeatureEnd); i++) {
        if (i == halide_target_feature_unused_23) continue;
        internal_assert(t.has_feature((Target::Feature)i)) << "Feature " << i << " not in feature_names_map.\n";
    }
    std::cout << "Target test passed" << std::endl;
}

}  // namespace Internal

}  // namespace Halide<|MERGE_RESOLUTION|>--- conflicted
+++ resolved
@@ -269,11 +269,8 @@
     {"legacy_buffer_wrappers", Target::LegacyBufferWrappers},
     {"tsan", Target::TSAN},
     {"asan", Target::ASAN},
-<<<<<<< HEAD
+    {"check_unsafe_promises", Target::CheckUnsafePromises},
     {"new_autoscheduler", Target::NewAutoscheduler},
-=======
-    {"check_unsafe_promises", Target::CheckUnsafePromises},
->>>>>>> 50fa9217
     // NOTE: When adding features to this map, be sure to update
     // PyEnums.cpp and halide.cmake as well.
 };
