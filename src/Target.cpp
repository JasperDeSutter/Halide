--- conflicted
+++ resolved
@@ -266,14 +266,11 @@
     {"trace_realizations", Target::TraceRealizations},
     {"strict_float", Target::StrictFloat},
     {"legacy_buffer_wrappers", Target::LegacyBufferWrappers},
-<<<<<<< HEAD
-    {"new_autoscheduler", Target::NewAutoscheduler},
-=======
     {"tsan", Target::TSAN},
     {"asan", Target::ASAN},
+    {"new_autoscheduler", Target::NewAutoscheduler},
     // NOTE: When adding features to this map, be sure to update
     // PyEnums.cpp and halide.cmake as well.
->>>>>>> ac94fd4b
 };
 
 bool lookup_feature(const std::string &tok, Target::Feature &result) {
