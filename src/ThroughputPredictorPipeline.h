--- conflicted
+++ resolved
@@ -44,13 +44,8 @@
     Func f_head1_conv, f_head2_conv;
     Func f_head1_relu, f_head2_relu;
     Func f_head1_relu_padded, f_head2_relu_padded;
-<<<<<<< HEAD
     
     Func f_conv1_stage1, f_conv1_stage2, f_conv2, f_conv3, f_conv4, f_conv5, f_conv6;
-=======
-
-    Func f_conv1_stage1, f_conv1_stage2, f_conv2, f_conv3, f_conv4, f_conv5;
->>>>>>> 8f552f1f
     Func f_ReLU1, f_relu1_padded;
     Func f_ReLU2, f_relu2_padded;
     Func f_ReLU3, f_relu3_padded;
@@ -58,13 +53,7 @@
     Func f_ReLU5, f_relu5_padded;
     Func f_ReLU6, f_relu6_padded;
     Func f_pool3, f_pool3_padded, f_pool4, f_pool4_padded;
-<<<<<<< HEAD
     Func f_reduce, prediction;
-    
-=======
-    Func f_reduce, f_fc1, f_fc2, prediction;
-
->>>>>>> 8f552f1f
 
     ThroughputPredictorPipeline(Weights weights, Stats stats) :
         feature_stats(stats),
@@ -186,13 +175,7 @@
         prediction(n) = f_reduce(n);
 
 
-<<<<<<< HEAD
         // schedule
-=======
-        prediction(n) = 0.0f; //fc3_bias();
-        prediction(n) += f_ReLU7(n, r_fc3) * fc3_weights(r_fc3);
->>>>>>> 8f552f1f
-
         f_head1_relu.compute_at(prediction, n);
         f_head2_relu.compute_at(prediction, n);
         f_ReLU1.compute_at(prediction, n);
