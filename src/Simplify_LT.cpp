--- conflicted
+++ resolved
@@ -397,36 +397,8 @@
                       broadcast(x * fold(c3/c0) < z, lanes),
                       c0 > 0 && (c3 % c0 == 0) &&
                       c1 * (lanes - 1) < c0 &&
-<<<<<<< HEAD
-                      c1 * (lanes - 1) >= 0) ||
-
-              // Synthesized
-              #if USE_SYNTHESIZED_RULES
-              rewrite((x < ((x + y) + z)), (0 < (y + z))) ||
-
-              rewrite((x < max(y, (max(z, x) + c0))), true, (0 < c0)) ||
-              rewrite((x < max((max(y, x) + c0), z)), true, (0 < c0)) ||
-              rewrite((min(x, y) < min(z, (x + c0))), (min(x, y) < z), (0 < c0)) ||
-              rewrite((max(x, c0) < max(y, 0)), (x < max(y, 0)), (c0 < 0)) ||
-
-              rewrite(((min(x, c0) + y) < min(z, y)), ((min(x, c0) + y) < z), (c0 < 0)) ||
-
-              rewrite((((c0 - x)/c1) < y), ((y*fold((0 - c1))) < x), (((0 < c1) && (c1 < 16)) && (c0 == 0))) || // < 16
-              rewrite(((((c0 - x)/c1)*c2) < x), true, (((c0 == (c1 + 1)) && ((c1 + c2) == 0)) && ((0 < c1) && (c1 < 16)))) || // Predicate too specific
-              rewrite(((x*c0) < ((y*c1) + c2)), ((x*fold((c0/c1))) < y), (((((c1 < 16) && (0 < c1)) && ((c1 != 0) && ((c0 % c1) == 0))) && (c2 <= 0)) && (0 < (c1 + c2)))) || // < 16. Some unnecessary constraints.
-
-              rewrite((max(min((x + c0), y), z) < x), (max(y, z) < x), (0 <= c0)) ||
-
-              // From Google list
-              rewrite((x < (y + 1)), (x <= y)) ||
-              #endif
-
-              false))) {
-            return mutate(std::move(rewrite.result), bounds);
-=======
                       c1 * (lanes - 1) >= 0)))) {
             return mutate(rewrite.result, bounds);
->>>>>>> 36c31542
         }
         // clang-format on
     }
@@ -471,7 +443,7 @@
                 rewrite(((x + y) <= max(z, (w + y))), (x <= max((z - y), w))) ||
                 rewrite(((x + y) <= max((z + y), w)), (x <= max((w - y), z))) ||
                 rewrite(((x + y) <= (max(z, (w + y)) + u)), (x <= (max((z - y), w) + u))) ||
-                rewrite(((x + (y*z)) <= (w*z)), (x <= ((w - y)*z))) ||
+                rewrite(((x + (y * z)) <= (w * z)), (x <= ((w - y) * z))) ||
                 rewrite((((x + y) + z) <= y), ((x + z) <= 0)) ||
                 rewrite((min(x, y) <= min(x, z)), (min(x, y) <= z)) ||
                 rewrite((min(x, y) <= min(z, y)), (min(x, y) <= z)) ||
@@ -497,7 +469,7 @@
                 rewrite((((x + y) + z) <= max((y + w), u)), ((x + z) <= max((u - y), w))) ||
                 rewrite(((((x + y) + z) + w) <= (y + u)), (((x + w) + z) <= u)) ||
                 rewrite(((min(x, y) + z) <= (min(z, w) + x)), (z <= (max((x - y), 0) + w))) ||
-                rewrite(((x*y) <= ((y*z) + w)), (((x - z)*y) <= w)) ||
+                rewrite(((x * y) <= ((y * z) + w)), (((x - z) * y) <= w)) ||
                 rewrite((min(x, y) <= min(y, z)), (min(x, y) <= z)) ||
                 rewrite((min(x, y) <= min(min(x, z), w)), (min(x, y) <= min(z, w))) ||
                 rewrite((min(x, y) <= max(x, y)), true) ||
@@ -507,14 +479,14 @@
 
                 rewrite((((x + (y + z)) + c0) <= (w + z)), (((x + y) + c0) <= w)) ||
                 rewrite(((min((min(x, c0) + y), z) + c1) <= y), true, ((c0 + c1) == 0)) ||
-                rewrite((((x + y)*c1) <= (z + (x*c1))), ((y*c1) <= z)) ||
-                rewrite((((x + y)*z) <= (w + (y*z))), ((x*z) <= w)) ||
+                rewrite((((x + y) * c1) <= (z + (x * c1))), ((y * c1) <= z)) ||
+                rewrite((((x + y) * z) <= (w + (y * z))), ((x * z) <= w)) ||
                 rewrite((min(x, y) <= max(y, x)), true) ||
-                rewrite((min((x*y), c0) <= (min(x, c1)*y)), true, ((0 <= c1) && (c0 <= 0))) ||
+                rewrite((min((x * y), c0) <= (min(x, c1) * y)), true, ((0 <= c1) && (c0 <= 0))) ||
                 rewrite((max(x, c0) <= max(y, 0)), (x <= max(y, 0)), (c0 <= 0)) ||
                 rewrite((select((x < y), max(z, w), z) <= max(z, w)), true) ||
 
-                rewrite((min((min(x, y)*c1), z) <= (x*c1)), true, (0 <= c1)) ||
+                rewrite((min((min(x, y) * c1), z) <= (x * c1)), true, (0 <= c1)) ||
                 rewrite((min(min((min(x, c0) + y), z), w) <= y), true, (c0 <= 0)) ||
                 rewrite(((min((min(x, y) + c0), z) + c1) <= y), true, ((c0 + c1) <= 0)) ||
 
@@ -523,29 +495,29 @@
                 // c0 unbound. Shouldn't have eq constraints
                 // rewrite((((max(x, 0) + y) + c1) <= x), (y < (min(x, c0) + 2)), ((c0 == 0) && (c1 == -1))) ||
                 rewrite((((max(x, 0) + y) + z) <= x), ((y + z) <= min(x, 0))) ||
-                rewrite(((max(x, c0) + c1) <= max(y, c2)), ((x + c1) <= max(y, c2)), (((c0 != 0) && ((c1/c0) == 0)) && ((c0 <= 0) && (0 <= c2)))) || // weird one
-                rewrite(((x*c1) <= ((y*c1) + z)), (((x - y)*c1) <= z)) ||
+                rewrite(((max(x, c0) + c1) <= max(y, c2)), ((x + c1) <= max(y, c2)), (((c0 != 0) && ((c1 / c0) == 0)) && ((c0 <= 0) && (0 <= c2)))) ||  // weird one
+                rewrite(((x * c1) <= ((y * c1) + z)), (((x - y) * c1) <= z)) ||
                 rewrite((min(x, y) <= min(min(y, z), c0)), (min(x, y) <= min(z, c0))) ||
                 rewrite((min((x + y), z) <= (w + x)), (min((z - x), y) <= w)) ||
-                rewrite((min(((x*c0) + y), z) <= y), ((z <= y) || (x < 1)), (0 < c0)) ||
-                rewrite((min(((x*c0) + y), z) <= y), (select((y < z), 1, 0) <= select((0 < x), 0, 1)), (0 < c0)) || // crappy form
-
-                rewrite(((x + (y*z)) <= ((w + z)*y)), (x <= (w*y))) ||
-                rewrite(((max(x, 0) + min(y, 1)) <= y), (x < max(y, 1))) || // Too specific?
-
-                rewrite((((x + c0)/c1) <= y), (x <= (y*c1)), (((0 < c1) && (c1 < 16)) && (c0 == (c1 + -1)))) ||
-                rewrite((((c0 - x)/c3) <= ((c2 - x)/c3)), true, (((0 < c3) && (c3 < 16)) && (c0 <= c2))) ||
-                rewrite(((min(x, y)/c0) <= (y/c1)), true, ((((c1 != 0) && ((c0 % c1) == 0)) && (c0 <= c1)) && ((((0 < c0) && (c0 < 16)) && (0 < c1)) && (c1 < 16)))) || // Crazy predicate. c0 % c1 == 0 && c0 <= c1 should just be c0 == c1. TODO: throw all the predicates into the system too
+                rewrite((min(((x * c0) + y), z) <= y), ((z <= y) || (x < 1)), (0 < c0)) ||
+                rewrite((min(((x * c0) + y), z) <= y), (select((y < z), 1, 0) <= select((0 < x), 0, 1)), (0 < c0)) ||  // crappy form
+
+                rewrite(((x + (y * z)) <= ((w + z) * y)), (x <= (w * y))) ||
+                rewrite(((max(x, 0) + min(y, 1)) <= y), (x < max(y, 1))) ||  // Too specific?
+
+                rewrite((((x + c0) / c1) <= y), (x <= (y * c1)), (((0 < c1) && (c1 < 16)) && (c0 == (c1 + -1)))) ||
+                rewrite((((c0 - x) / c3) <= ((c2 - x) / c3)), true, (((0 < c3) && (c3 < 16)) && (c0 <= c2))) ||
+                rewrite(((min(x, y) / c0) <= (y / c1)), true, ((((c1 != 0) && ((c0 % c1) == 0)) && (c0 <= c1)) && ((((0 < c0) && (c0 < 16)) && (0 < c1)) && (c1 < 16)))) ||  // Crazy predicate. c0 % c1 == 0 && c0 <= c1 should just be c0 == c1. TODO: throw all the predicates into the system too
                 rewrite((min(x, y) <= max(x, z)), true) ||
                 rewrite((min(x, y) <= max(y, z)), true) ||
                 rewrite((min((min(x, c0) + y), z) <= y), true, (c0 <= 0)) ||
-                rewrite((min((x*y), c0) <= (min(x, c1)*y)), true, ((c0 <= c1) && (0 <= c0))) ||
-
-                rewrite((x <= ((y + c0)/c1)), ((x*c1) < y), (((-1 <= c0) && (c0 < 0)) && ((0 < c1) && (c1 < 16)))) || // Predicate implies c0 == 1
-                rewrite(((x*c1) <= max((y*c1), c2)), (x <= max(y, fold((c2/c1)))), ((c1 < 16) && (0 < c1))) || // < 16
-                rewrite((min((x*c2), c1) <= (y*c2)), (min(x, fold((((c1 + -1)/c2) + 1))) <= y), ((c2 < 16) && (0 < c2))) || // < 16
-
-                rewrite(((min(x, c0) + c1) <= min(y, 0)), (min(x, c0) < (y + fold((c0 - c1)))), ((c1 < 0) && (c0 == 1))) || // Should have subs'd in c0
+                rewrite((min((x * y), c0) <= (min(x, c1) * y)), true, ((c0 <= c1) && (0 <= c0))) ||
+
+                rewrite((x <= ((y + c0) / c1)), ((x * c1) < y), (((-1 <= c0) && (c0 < 0)) && ((0 < c1) && (c1 < 16)))) ||          // Predicate implies c0 == 1
+                rewrite(((x * c1) <= max((y * c1), c2)), (x <= max(y, fold((c2 / c1)))), ((c1 < 16) && (0 < c1))) ||               // < 16
+                rewrite((min((x * c2), c1) <= (y * c2)), (min(x, fold((((c1 + -1) / c2) + 1))) <= y), ((c2 < 16) && (0 < c2))) ||  // < 16
+
+                rewrite(((min(x, c0) + c1) <= min(y, 0)), (min(x, c0) < (y + fold((c0 - c1)))), ((c1 < 0) && (c0 == 1))) ||  // Should have subs'd in c0
                 rewrite(((max(x, c0) + c1) <= max(y, c0)), ((x + c1) <= max(y, c0)), (c1 <= 0)) ||
 
                 // From google list
