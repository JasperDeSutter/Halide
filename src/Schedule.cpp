--- conflicted
+++ resolved
@@ -284,15 +284,10 @@
     bool atomic;
     bool override_atomic_associativity_test;
 
-<<<<<<< HEAD
-    StageScheduleContents() : fuse_level(FuseLoopLevel()), touched(false),
-                              allow_race_conditions(false), atomic(false),
-                              override_atomic_associativity_test(false) {};
-=======
     StageScheduleContents()
         : fuse_level(FuseLoopLevel()), touched(false),
-          allow_race_conditions(false){};
->>>>>>> de12425a
+          allow_race_conditions(false), atomic(false),
+          override_atomic_associativity_test(false) {};
 
     // Pass an IRMutator through to all Exprs referenced in the StageScheduleContents
     void mutate(IRMutator *mutator) {
