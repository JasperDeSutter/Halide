--- conflicted
+++ resolved
@@ -707,15 +707,9 @@
             return;
         }
 
-<<<<<<< HEAD
-        if (const_args && (op->call_type == Call::Image ||
-                           op->call_type == Call::Extern ||
-                           op->call_type == Call::ExternCPlusPlus)) {
-=======
         if (const_args &&
             (op->call_type == Call::PureExtern ||
              op->call_type == Call::Image)) {
->>>>>>> f477f052
             min = max = Call::make(t, op->name, new_args, op->call_type,
                                    op->func, op->value_index, op->image, op->param);
         } else if (op->is_intrinsic(Call::abs)) {
@@ -1147,17 +1141,8 @@
 
         IRVisitor::visit(op);
 
-<<<<<<< HEAD
-        if (op->call_type == Call::Intrinsic ||
-            op->call_type == Call::Extern ||
-            op->call_type == Call::ExternCPlusPlus) {
-            return;
-        }
-=======
         if (op->call_type == Call::Halide ||
             op->call_type == Call::Image) {
->>>>>>> f477f052
-
             Box b(op->args.size());
             b.used = const_true();
             for (size_t i = 0; i < op->args.size(); i++) {
