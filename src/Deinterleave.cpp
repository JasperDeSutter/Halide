--- conflicted
+++ resolved
@@ -371,13 +371,7 @@
 
 namespace {
 
-<<<<<<< HEAD
-class Interleaver : public IRMutator2 {
-=======
 class Interleaver : public IRMutator {
-    Scope<ModulusRemainder> alignment_info;
-
->>>>>>> 355f776f
     Scope<> vector_lets;
 
     using IRMutator::visit;
