--- conflicted
+++ resolved
@@ -124,11 +124,7 @@
     static std::vector<Internal::JITModule> make_externs_jit_module(const Target &target,
                                                                     std::map<std::string, JITExtern> &externs_in_out);
 
-<<<<<<< HEAD
-    static std::function<std::string(Pipeline, const Target &, const MachineParams &)> *get_custom_auto_scheduler_ptr();
-=======
     static AutoSchedulerFn *get_custom_auto_scheduler_ptr();
->>>>>>> 9bbcb6b4
 
     int call_jit_code(const Target &target, const JITCallArgs &args);
 
