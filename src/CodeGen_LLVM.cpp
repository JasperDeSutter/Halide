#include <iostream>
#include <limits>
#include <sstream>
#include <mutex>

#include "IRPrinter.h"
#include "CodeGen_LLVM.h"
#include "CPlusPlusMangle.h"
#include "IROperator.h"
#include "Debug.h"
#include "Deinterleave.h"
#include "Simplify.h"
#include "JITModule.h"
#include "CodeGen_Internal.h"
#include "Lerp.h"
#include "Util.h"
#include "LLVM_Runtime_Linker.h"
#include "MatlabWrapper.h"
#include "IntegerDivisionTable.h"
#include "CSE.h"

#include "CodeGen_X86.h"
#include "CodeGen_GPU_Host.h"
#include "CodeGen_ARM.h"
#include "CodeGen_MIPS.h"
#include "CodeGen_PowerPC.h"
#include "CodeGen_PNaCl.h"
#include "CodeGen_Hexagon.h"

#if !(__cplusplus > 199711L || _MSC_VER >= 1800)

// VS2013 isn't fully C++11 compatible, but it supports enough of what Halide
// needs for now to be an acceptable minimum for Windows.
#error "Halide requires C++11 or VS2013+; please upgrade your compiler."

#endif

namespace Halide {

std::unique_ptr<llvm::Module> codegen_llvm(const Module &module, llvm::LLVMContext &context) {
    std::unique_ptr<Internal::CodeGen_LLVM> cg(Internal::CodeGen_LLVM::new_for_target(module.target(), context));
    return cg->compile(module);
}

namespace Internal {

using namespace llvm;
using std::ostringstream;
using std::cout;
using std::endl;
using std::string;
using std::vector;
using std::pair;
using std::map;
using std::stack;

// Define a local empty inline function for each target
// to disable initialization.
#define LLVM_TARGET(target) \
    inline void Initialize##target##Target() {}
#include <llvm/Config/Targets.def>
#undef LLVM_TARGET

#define LLVM_ASM_PARSER(target)     \
    inline void Initialize##target##AsmParser() {}
#include <llvm/Config/AsmParsers.def>
#undef LLVM_ASM_PARSER

#define LLVM_ASM_PRINTER(target)    \
    inline void Initialize##target##AsmPrinter() {}
#include <llvm/Config/AsmPrinters.def>
#undef LLVM_ASM_PRINTER

#define InitializeTarget(target)              \
        LLVMInitialize##target##Target();     \
        LLVMInitialize##target##TargetInfo(); \
        LLVMInitialize##target##TargetMC();   \
        llvm_##target##_enabled = true;

#define InitializeAsmParser(target)           \
        LLVMInitialize##target##AsmParser();  \

#define InitializeAsmPrinter(target)          \
        LLVMInitialize##target##AsmPrinter(); \

// Override above empty init function with macro for supported targets.
#ifdef WITH_X86
#define InitializeX86Target()       InitializeTarget(X86)
#define InitializeX86AsmParser()    InitializeAsmParser(X86)
#define InitializeX86AsmPrinter()   InitializeAsmPrinter(X86)
#endif

#ifdef WITH_ARM
#define InitializeARMTarget()       InitializeTarget(ARM)
#define InitializeARMAsmParser()    InitializeAsmParser(ARM)
#define InitializeARMAsmPrinter()   InitializeAsmPrinter(ARM)
#endif

#ifdef WITH_PTX
#define InitializeNVPTXTarget()       InitializeTarget(NVPTX)
#define InitializeNVPTXAsmParser()    InitializeAsmParser(NVPTX)
#define InitializeNVPTXAsmPrinter()   InitializeAsmPrinter(NVPTX)
#endif

#ifdef WITH_AARCH64
#define InitializeAArch64Target()       InitializeTarget(AArch64)
#define InitializeAArch64AsmParser()    InitializeAsmParser(AArch64)
#define InitializeAArch64AsmPrinter()   InitializeAsmPrinter(AArch64)
#endif

#ifdef WITH_MIPS
#define InitializeMipsTarget()       InitializeTarget(Mips)
#define InitializeMipsAsmParser()    InitializeAsmParser(Mips)
#define InitializeMipsAsmPrinter()   InitializeAsmPrinter(Mips)
#endif

#ifdef WITH_POWERPC
#define InitializePowerPCTarget()       InitializeTarget(PowerPC)
#define InitializePowerPCAsmParser()    InitializeAsmParser(PowerPC)
#define InitializePowerPCAsmPrinter()   InitializeAsmPrinter(PowerPC)
#endif

#ifdef WITH_HEXAGON
#define InitializeHexagonTarget()       InitializeTarget(Hexagon)
#define InitializeHexagonAsmParser()    InitializeAsmParser(Hexagon)
#define InitializeHexagonAsmPrinter()   InitializeAsmPrinter(Hexagon)
#endif

namespace {

// Get the LLVM linkage corresponding to a Halide linkage type.
llvm::GlobalValue::LinkageTypes llvm_linkage(LoweredFunc::LinkageType t) {
    // TODO(dsharlet): For some reason, marking internal functions as
    // private linkage on OSX is causing some of the static tests to
    // fail. Figure out why so we can remove this.
    return llvm::GlobalValue::ExternalLinkage;

    switch (t) {
    case LoweredFunc::External: return llvm::GlobalValue::ExternalLinkage;
    default: return llvm::GlobalValue::PrivateLinkage;
    }
}

}

CodeGen_LLVM::CodeGen_LLVM(Target t) :
    function(nullptr), context(nullptr),
    builder(nullptr),
    value(nullptr),
    very_likely_branch(nullptr),
    target(t),
    void_t(nullptr), i1(nullptr), i8(nullptr), i16(nullptr), i32(nullptr), i64(nullptr),
    f16(nullptr), f32(nullptr), f64(nullptr),
    buffer_t_type(nullptr),
    metadata_t_type(nullptr),
    argument_t_type(nullptr),
    scalar_value_t_type(nullptr),

    // Vector types. These need an LLVMContext before they can be initialized.
    i8x8(nullptr),
    i8x16(nullptr),
    i8x32(nullptr),
    i16x4(nullptr),
    i16x8(nullptr),
    i16x16(nullptr),
    i32x2(nullptr),
    i32x4(nullptr),
    i32x8(nullptr),
    i64x2(nullptr),
    i64x4(nullptr),
    f32x2(nullptr),
    f32x4(nullptr),
    f32x8(nullptr),
    f64x2(nullptr),
    f64x4(nullptr),
    i32x16(nullptr),

    // Wildcards for pattern matching
    wild_i8x8(Variable::make(Int(8, 8), "*")),
    wild_i16x4(Variable::make(Int(16, 4), "*")),
    wild_i32x2(Variable::make(Int(32, 2), "*")),

    wild_u8x8(Variable::make(UInt(8, 8), "*")),
    wild_u16x4(Variable::make(UInt(16, 4), "*")),
    wild_u32x2(Variable::make(UInt(32, 2), "*")),

    wild_i8x16(Variable::make(Int(8, 16), "*")),
    wild_i16x8(Variable::make(Int(16, 8), "*")),
    wild_i32x4(Variable::make(Int(32, 4), "*")),
    wild_i64x2(Variable::make(Int(64, 2), "*")),

    wild_u8x16(Variable::make(UInt(8, 16), "*")),
    wild_u16x8(Variable::make(UInt(16, 8), "*")),
    wild_u32x4(Variable::make(UInt(32, 4), "*")),
    wild_u64x2(Variable::make(UInt(64, 2), "*")),

    wild_i8x32(Variable::make(Int(8, 32), "*")),
    wild_i16x16(Variable::make(Int(16, 16), "*")),
    wild_i32x8(Variable::make(Int(32, 8), "*")),
    wild_i64x4(Variable::make(Int(64, 4), "*")),

    wild_u8x32(Variable::make(UInt(8, 32), "*")),
    wild_u16x16(Variable::make(UInt(16, 16), "*")),
    wild_u32x8(Variable::make(UInt(32, 8), "*")),
    wild_u64x4(Variable::make(UInt(64, 4), "*")),

    wild_i32x16(Variable::make(Int(32, 16), "*")),
    wild_u32x16(Variable::make(UInt(32, 16), "*")),
    wild_i8x64(Variable::make(Int(8, 64), "*")),
    wild_u8x64(Variable::make(UInt(8, 64), "*")),
    wild_i16x32(Variable::make(Int(16, 32), "*")),
    wild_u16x32(Variable::make(UInt(16, 32), "*")),

    wild_i32x32(Variable::make(Int(32, 32), "*")),
    wild_u32x32(Variable::make(UInt(32, 32), "*")),
    wild_i8x128(Variable::make(Int(8, 128), "*")),
    wild_u8x128(Variable::make(UInt(8, 128), "*")),
    wild_i16x64(Variable::make(Int(16, 64), "*")),
    wild_u16x64(Variable::make(UInt(16, 64), "*")),

    wild_i32x64(Variable::make(Int(32, 64), "*")),
    wild_u32x64(Variable::make(UInt(32, 64), "*")),
    wild_i8x256(Variable::make(Int(8, 256), "*")),
    wild_u8x256(Variable::make(UInt(8, 256), "*")),
    wild_i16x128(Variable::make(Int(16, 128), "*")),
    wild_u16x128(Variable::make(UInt(16, 128), "*")),

    wild_i32x128(Variable::make(Int(32, 128), "*")),
    wild_u32x128(Variable::make(UInt(32, 128), "*")),
    wild_i8x512(Variable::make(Int(8, 512), "*")),
    wild_u8x512(Variable::make(UInt(8, 512), "*")),
    wild_i16x256(Variable::make(Int(16, 256), "*")),
    wild_u16x256(Variable::make(UInt(16, 256), "*")),
    wild_f32x2(Variable::make(Float(32, 2), "*")),

    wild_f32x4(Variable::make(Float(32, 4), "*")),
    wild_f64x2(Variable::make(Float(64, 2), "*")),

    wild_f32x8(Variable::make(Float(32, 8), "*")),
    wild_f64x4(Variable::make(Float(64, 4), "*")),

    wild_u1x_ (Variable::make(UInt(1, 0), "*")),
    wild_i8x_ (Variable::make(Int(8, 0), "*")),
    wild_u8x_ (Variable::make(UInt(8, 0), "*")),
    wild_i16x_(Variable::make(Int(16, 0), "*")),
    wild_u16x_(Variable::make(UInt(16, 0), "*")),
    wild_i32x_(Variable::make(Int(32, 0), "*")),
    wild_u32x_(Variable::make(UInt(32, 0), "*")),
    wild_i64x_(Variable::make(Int(64, 0), "*")),
    wild_u64x_(Variable::make(UInt(64, 0), "*")),
    wild_f32x_(Variable::make(Float(32, 0), "*")),
    wild_f64x_(Variable::make(Float(64, 0), "*")),

    // Bounds of types
    min_i8(Int(8).min()),
    max_i8(Int(8).max()),
    max_u8(UInt(8).max()),

    min_i16(Int(16).min()),
    max_i16(Int(16).max()),
    max_u16(UInt(16).max()),

    min_i32(Int(32).min()),
    max_i32(Int(32).max()),
    max_u32(UInt(32).max()),

    min_i64(Int(64).min()),
    max_i64(Int(64).max()),
    max_u64(UInt(64).max()),

    min_f32(Float(32).min()),
    max_f32(Float(32).max()),

    min_f64(Float(64).min()),
    max_f64(Float(64).max()),
    destructor_block(nullptr) {
    initialize_llvm();
}

namespace {

template <typename T>
CodeGen_LLVM *make_codegen(const Target &target,
                           llvm::LLVMContext &context) {
    CodeGen_LLVM *ret = new T(target);
    ret->set_context(context);
    return ret;
}

}

void CodeGen_LLVM::set_context(llvm::LLVMContext &context) {
    this->context = &context;
}

CodeGen_LLVM *CodeGen_LLVM::new_for_target(const Target &target,
                                           llvm::LLVMContext &context) {
    // The awkward mapping from targets to code generators
    if (target.features_any_of({Target::CUDA,
                                Target::OpenCL,
                                Target::OpenGL,
                                Target::OpenGLCompute,
                                Target::Renderscript,
                                Target::Metal})) {
#ifdef WITH_X86
        if (target.arch == Target::X86) {
            return make_codegen<CodeGen_GPU_Host<CodeGen_X86>>(target, context);
        }
#endif
#if defined(WITH_ARM) || defined(WITH_AARCH64)
        if (target.arch == Target::ARM) {
            return make_codegen<CodeGen_GPU_Host<CodeGen_ARM>>(target, context);
        }
#endif
#ifdef WITH_MIPS
        if (target.arch == Target::MIPS) {
            return make_codegen<CodeGen_GPU_Host<CodeGen_MIPS>>(target, context);
        }
#endif
#ifdef WITH_POWERPC
        if (target.arch == Target::POWERPC) {
            return make_codegen<CodeGen_GPU_Host<CodeGen_PowerPC>>(target, context);
        }
#endif
#ifdef WITH_NATIVE_CLIENT
        if (target.arch == Target::PNaCl) {
            return make_codegen<CodeGen_GPU_Host<CodeGen_PNaCl>>(target, context);
        }
#endif

        user_error << "Invalid target architecture for GPU backend: "
                   << target.to_string() << "\n";
        return nullptr;

    } else if (target.arch == Target::X86) {
        return make_codegen<CodeGen_X86>(target, context);
    } else if (target.arch == Target::ARM) {
        return make_codegen<CodeGen_ARM>(target, context);
    } else if (target.arch == Target::MIPS) {
        return make_codegen<CodeGen_MIPS>(target, context);
    } else if (target.arch == Target::POWERPC) {
        return make_codegen<CodeGen_PowerPC>(target, context);
    } else if (target.arch == Target::PNaCl) {
        return make_codegen<CodeGen_PNaCl>(target, context);
    } else if (target.arch == Target::Hexagon) {
        return make_codegen<CodeGen_Hexagon>(target, context);
    }

    user_error << "Unknown target architecture: "
               << target.to_string() << "\n";
    return nullptr;
}

void CodeGen_LLVM::initialize_llvm() {
    static std::mutex initialize_llvm_mutex;
    std::lock_guard<std::mutex> lock(initialize_llvm_mutex);

    // Initialize the targets we want to generate code for which are enabled
    // in llvm configuration
    if (!llvm_initialized) {

        #if LLVM_VERSION >= 36
        // You can hack in command-line args to llvm with the
        // environment variable HL_LLVM_ARGS, e.g. HL_LLVM_ARGS="-print-after-all"
        size_t defined = 0;
        std::string args = get_env_variable("HL_LLVM_ARGS", defined);
        if (!args.empty()) {
            vector<std::string> arg_vec = split_string(args, " ");
            vector<const char *> c_arg_vec;
            c_arg_vec.push_back("llc");
            for (const std::string &s : arg_vec) {
                c_arg_vec.push_back(s.c_str());
            }
            cl::ParseCommandLineOptions((int)(c_arg_vec.size()), &c_arg_vec[0], "Halide compiler\n");
        }
        #endif

        InitializeNativeTarget();
        InitializeNativeTargetAsmPrinter();
        InitializeNativeTargetAsmParser();

        #define LLVM_TARGET(target)         \
            Initialize##target##Target();
        #include <llvm/Config/Targets.def>
        #undef LLVM_TARGET

        #define LLVM_ASM_PARSER(target)     \
            Initialize##target##AsmParser();
        #include <llvm/Config/AsmParsers.def>
        #undef LLVM_ASM_PARSER

        #define LLVM_ASM_PRINTER(target)    \
            Initialize##target##AsmPrinter();
        #include <llvm/Config/AsmPrinters.def>
        #undef LLVM_ASM_PRINTER

        llvm_initialized = true;
    }
}

void CodeGen_LLVM::init_context() {
    // Ensure our IRBuilder is using the current context.
    delete builder;
    builder = new IRBuilder<>(*context);

    // Branch weights for very likely branches
    llvm::MDBuilder md_builder(*context);
    very_likely_branch = md_builder.createBranchWeights(1 << 30, 0);

    // Define some types
    void_t = llvm::Type::getVoidTy(*context);
    i1 = llvm::Type::getInt1Ty(*context);
    i8 = llvm::Type::getInt8Ty(*context);
    i16 = llvm::Type::getInt16Ty(*context);
    i32 = llvm::Type::getInt32Ty(*context);
    i64 = llvm::Type::getInt64Ty(*context);
    f16 = llvm::Type::getHalfTy(*context);
    f32 = llvm::Type::getFloatTy(*context);
    f64 = llvm::Type::getDoubleTy(*context);

    i8x8 = VectorType::get(i8, 8);
    i8x16 = VectorType::get(i8, 16);
    i8x32 = VectorType::get(i8, 32);
    i16x4 = VectorType::get(i16, 4);
    i16x8 = VectorType::get(i16, 8);
    i16x16 = VectorType::get(i16, 16);
    i32x2 = VectorType::get(i32, 2);
    i32x4 = VectorType::get(i32, 4);
    i32x8 = VectorType::get(i32, 8);
    i64x2 = VectorType::get(i64, 2);
    i64x4 = VectorType::get(i64, 4);
    f32x2 = VectorType::get(f32, 2);
    f32x4 = VectorType::get(f32, 4);
    f32x8 = VectorType::get(f32, 8);
    f64x2 = VectorType::get(f64, 2);
    f64x4 = VectorType::get(f64, 4);
}


void CodeGen_LLVM::init_module() {
    init_context();

    // Start with a module containing the initial module for this target.
    module = get_initial_module_for_target(target, context);
}

CodeGen_LLVM::~CodeGen_LLVM() {
    delete builder;
}

bool CodeGen_LLVM::llvm_initialized = false;
bool CodeGen_LLVM::llvm_X86_enabled = false;
bool CodeGen_LLVM::llvm_ARM_enabled = false;
bool CodeGen_LLVM::llvm_Hexagon_enabled = false;
bool CodeGen_LLVM::llvm_AArch64_enabled = false;
bool CodeGen_LLVM::llvm_NVPTX_enabled = false;
bool CodeGen_LLVM::llvm_Mips_enabled = false;
bool CodeGen_LLVM::llvm_PowerPC_enabled = false;


namespace {

void mangled_names(const LoweredFunc &f, const Target &target, std::string &simple_name,
                   std::string &extern_name, std::string &argv_name, std::string &metadata_name) {
    std::vector<std::string> namespaces;
    simple_name = extract_namespaces(f.name, namespaces);
    argv_name = simple_name + "_argv";
    metadata_name = simple_name + "_metadata";
    const std::vector<Argument> &args = f.args;

    if (f.linkage == LoweredFunc::External &&
        target.has_feature(Target::CPlusPlusMangling) &&
        !target.has_feature(Target::JIT)) { // TODO: make this work with JIT or remove mangling flag in JIT target setup
        std::vector<ExternFuncArgument> mangle_args;
        for (const auto &arg : args) {
            if (arg.kind == Argument::InputScalar) {
                mangle_args.push_back(ExternFuncArgument(make_zero(arg.type)));
            } else if (arg.kind == Argument::InputBuffer ||
                       arg.kind == Argument::OutputBuffer) {
                mangle_args.push_back(ExternFuncArgument(Buffer()));
            }
        }
        extern_name = cplusplus_function_mangled_name(simple_name, namespaces, type_of<int>(), mangle_args, target);
        halide_handle_cplusplus_type inner_type(halide_cplusplus_type_name(halide_cplusplus_type_name::Simple, "void"), {}, {},
                                                { halide_handle_cplusplus_type::Pointer, halide_handle_cplusplus_type::Pointer } );
        Type void_star_star(Handle(1, &inner_type));
        argv_name = cplusplus_function_mangled_name(argv_name, namespaces, type_of<int>(), { ExternFuncArgument(make_zero(void_star_star)) }, target);
    } else {
        extern_name = simple_name;
    }
}

// Make a wrapper to call the function with an array of pointer
// args. This is easier for the JIT to call than a function with an
// unknown (at compile time) argument list.
llvm::Function *add_argv_wrapper(llvm::Module *m, llvm::Function *fn, const std::string &name) {
    llvm::Type *buffer_t_type = m->getTypeByName("struct.buffer_t");
    llvm::Type *i8 = llvm::Type::getInt8Ty(m->getContext());
    llvm::Type *i32 = llvm::Type::getInt32Ty(m->getContext());

    llvm::Type *args_t[] = {i8->getPointerTo()->getPointerTo()};
    llvm::FunctionType *func_t = llvm::FunctionType::get(i32, args_t, false);
    llvm::Function *wrapper = llvm::Function::Create(func_t, llvm::GlobalValue::ExternalLinkage, name, m);
    llvm::BasicBlock *block = llvm::BasicBlock::Create(m->getContext(), "entry", wrapper);
    llvm::IRBuilder<> builder(m->getContext());
    builder.SetInsertPoint(block);

    llvm::Value *arg_array = iterator_to_pointer(wrapper->arg_begin());

    std::vector<llvm::Value *> wrapper_args;
    for (llvm::Function::arg_iterator i = fn->arg_begin(); i != fn->arg_end(); i++) {
        // Get the address of the nth argument
        llvm::Value *ptr = builder.CreateConstGEP1_32(arg_array, wrapper_args.size());
        ptr = builder.CreateLoad(ptr);
        if (i->getType() == buffer_t_type->getPointerTo()) {
            // Cast the argument to a buffer_t *
            wrapper_args.push_back(builder.CreatePointerCast(ptr, buffer_t_type->getPointerTo()));
        } else {
            // Cast to the appropriate type and load
            ptr = builder.CreatePointerCast(ptr, i->getType()->getPointerTo());
            wrapper_args.push_back(builder.CreateLoad(ptr));
        }
    }
    debug(4) << "Creating call from wrapper to actual function\n";
    llvm::Value *result = builder.CreateCall(fn, wrapper_args);
    builder.CreateRet(result);
    llvm::verifyFunction(*wrapper);
    return wrapper;
}

}  // namespace

std::unique_ptr<llvm::Module> CodeGen_LLVM::compile(const Module &input) {
    init_module();

    debug(1) << "Target triple of initial module: " << module->getTargetTriple() << "\n";

    module->setModuleIdentifier(input.name());

    // Add some target specific info to the module as metadata.
    module->addModuleFlag(llvm::Module::Warning, "halide_use_soft_float_abi", use_soft_float_abi() ? 1 : 0);
    #if LLVM_VERSION < 36
    module->addModuleFlag(llvm::Module::Warning, "halide_mcpu", ConstantDataArray::getString(*context, mcpu()));
    module->addModuleFlag(llvm::Module::Warning, "halide_mattrs", ConstantDataArray::getString(*context, mattrs()));
    #else
    module->addModuleFlag(llvm::Module::Warning, "halide_mcpu", MDString::get(*context, mcpu()));
    module->addModuleFlag(llvm::Module::Warning, "halide_mattrs", MDString::get(*context, mattrs()));
    #endif

    internal_assert(module && context && builder)
        << "The CodeGen_LLVM subclass should have made an initial module before calling CodeGen_LLVM::compile\n";

    // Ensure some types we need are defined
    buffer_t_type = module->getTypeByName("struct.buffer_t");
    internal_assert(buffer_t_type) << "Did not find buffer_t in initial module";

    metadata_t_type = module->getTypeByName("struct.halide_filter_metadata_t");
    internal_assert(metadata_t_type) << "Did not find halide_filter_metadata_t in initial module";

    argument_t_type = module->getTypeByName("struct.halide_filter_argument_t");
    internal_assert(argument_t_type) << "Did not find halide_filter_argument_t in initial module";

    scalar_value_t_type = module->getTypeByName("struct.halide_scalar_value_t");
    internal_assert(scalar_value_t_type) << "Did not find halide_scalar_value_t in initial module";

    // Generate the code for this module.
    debug(1) << "Generating llvm bitcode...\n";
    for (size_t i = 0; i < input.buffers.size(); i++) {
        compile_buffer(input.buffers[i]);
    }
    for (size_t i = 0; i < input.functions.size(); i++) {
        const LoweredFunc &f = input.functions[i];

        std::string simple_name;
        std::string extern_name;
        std::string argv_name;
        std::string metadata_name;

        mangled_names(f, get_target(), simple_name, extern_name, argv_name, metadata_name);

        compile_func(f, simple_name, extern_name);

        // If the Func is externally visible, also create the argv wrapper
        // (useful for calling from JIT and other machine interfaces).
        if (f.linkage == LoweredFunc::External) {
            llvm::Function *wrapper = add_argv_wrapper(module.get(), function, argv_name);
            llvm::Constant *metadata = embed_metadata(metadata_name, simple_name, f.args);
            if (target.has_feature(Target::RegisterMetadata)) {
                register_metadata(simple_name, metadata, wrapper);
            }

            if (target.has_feature(Target::Matlab)) {
                define_matlab_wrapper(module.get(), wrapper, metadata);
            }
        }
    }

    debug(2) << module.get() << "\n";

    // Verify the module is ok
    verifyModule(*module);
    debug(2) << "Done generating llvm bitcode\n";

//  compile_for_device(stmt, name, args,images_to_embed);

    // Optimize
    CodeGen_LLVM::optimize_module();

    // Disown the module and return it.
    return std::move(module);
}


void CodeGen_LLVM::begin_func(LoweredFunc::LinkageType linkage, const std::string& name,
                              const std::string& extern_name, const std::vector<Argument>& args) {
    // Deduce the types of the arguments to our function
    vector<llvm::Type *> arg_types(args.size());
    for (size_t i = 0; i < args.size(); i++) {
        if (args[i].is_buffer()) {
            arg_types[i] = buffer_t_type->getPointerTo();
        } else {
            arg_types[i] = llvm_type_of(args[i].type);
        }
    }

    // Make our function
    FunctionType *func_t = FunctionType::get(i32, arg_types, false);
    function = llvm::Function::Create(func_t, llvm_linkage(linkage), extern_name, module.get());

    // Mark the buffer args as no alias
    for (size_t i = 0; i < args.size(); i++) {
        if (args[i].is_buffer()) {
            function->setDoesNotAlias(i+1);
        }
    }

    debug(1) << "Generating llvm bitcode prolog for function " << name << "...\n";

    // Null out the destructor block.
    destructor_block = nullptr;

    // Make the initial basic block
    BasicBlock *block = BasicBlock::Create(*context, "entry", function);
    builder->SetInsertPoint(block);

    // Put the arguments in the symbol table
    {
        size_t i = 0;
        for (auto &arg : function->args()) {
            sym_push(args[i].name, &arg);
            if (args[i].is_buffer()) {
                push_buffer(args[i].name, &arg);
            }

            i++;
        }
    }
}

void CodeGen_LLVM::end_func(const std::vector<Argument>& args) {
    return_with_error_code(ConstantInt::get(i32, 0));

    // Remove the arguments from the symbol table
    for (size_t i = 0; i < args.size(); i++) {
        sym_pop(args[i].name);
        if (args[i].is_buffer()) {
            pop_buffer(args[i].name);
        }
    }

    internal_assert(!verifyFunction(*function));
}

  void CodeGen_LLVM::compile_func(const LoweredFunc &f, const std::string &simple_name,
                                  const std::string &extern_name) {
    // Generate the function declaration and argument unpacking code.
    begin_func(f.linkage, simple_name, extern_name, f.args);

    // Generate the function body.
    debug(1) << "Generating llvm bitcode for function " << f.name << "...\n";
    f.body.accept(this);

    // Clean up and return.
    end_func(f.args);
}

// Given a range of iterators of constant ints, get a corresponding vector of llvm::Constant.
template<typename It>
std::vector<llvm::Constant*> get_constants(llvm::Type *t, It begin, It end) {
    std::vector<llvm::Constant*> ret;
    for (It i = begin; i != end; i++) {
        ret.push_back(ConstantInt::get(t, *i));
    }
    return ret;
}

BasicBlock *CodeGen_LLVM::get_destructor_block() {
    if (!destructor_block) {
        // Create it if it doesn't exist.
        IRBuilderBase::InsertPoint here = builder->saveIP();
        destructor_block = BasicBlock::Create(*context, "destructor_block", function);
        builder->SetInsertPoint(destructor_block);
        // The first instruction in the destructor block is a phi node
        // that collects the error code.
        PHINode *error_code = builder->CreatePHI(i32, 0);

        // Calls to destructors will get inserted here.

        // The last instruction is the return op that returns it.
        builder->CreateRet(error_code);

        // Jump back to where we were.
        builder->restoreIP(here);

    }
    internal_assert(destructor_block->getParent() == function);
    return destructor_block;
}

Value *CodeGen_LLVM::register_destructor(llvm::Function *destructor_fn, Value *obj, DestructorType when) {

    // Create a null-initialized stack slot to track this object
    llvm::Type *void_ptr = i8->getPointerTo();
    llvm::Value *stack_slot = create_alloca_at_entry(void_ptr, 1, true);

    // Cast the object to llvm's representation of void *
    obj = builder->CreatePointerCast(obj, void_ptr);

    // Put it in the stack slot
    builder->CreateStore(obj, stack_slot);

    // Passing the constant null as the object means the destructor
    // will never get called.
    {
        llvm::Constant *c = dyn_cast<llvm::Constant>(obj);
        if (c && c->isNullValue()) {
            internal_error << "Destructors must take a non-null object\n";
        }
    }

    // Switch to the destructor block, and add code that cleans up
    // this object if the contents of the stack slot is not nullptr.
    IRBuilderBase::InsertPoint here = builder->saveIP();
    BasicBlock *dtors = get_destructor_block();

    builder->SetInsertPoint(dtors->getFirstNonPHI());

    PHINode *error_code = dyn_cast<PHINode>(dtors->begin());
    internal_assert(error_code) << "The destructor block is supposed to start with a phi node\n";

    llvm::Value *should_call =
        (when == Always) ?
        ConstantInt::get(i1, 1) :
        builder->CreateIsNotNull(error_code);

    llvm::Function *call_destructor = module->getFunction("call_destructor");
    internal_assert(call_destructor);
    internal_assert(destructor_fn);
    Value *args[] = {get_user_context(), destructor_fn, stack_slot, should_call};
    builder->CreateCall(call_destructor, args);

    // Switch back to the original location
    builder->restoreIP(here);

    // Return the stack slot so that it's possible to cleanup the object early.
    return stack_slot;
}

void CodeGen_LLVM::trigger_destructor(llvm::Function *destructor_fn, Value *stack_slot) {
    llvm::Function *call_destructor = module->getFunction("call_destructor");
    internal_assert(call_destructor);
    internal_assert(destructor_fn);
    Value *should_call = ConstantInt::get(i1, 1);
    Value *args[] = {get_user_context(), destructor_fn, stack_slot, should_call};
    builder->CreateCall(call_destructor, args);
}

void CodeGen_LLVM::compile_buffer(const Buffer &buf) {
    // Embed the buffer declaration as a global.
    internal_assert(buf.defined());

    buffer_t b = *(buf.raw_buffer());
    user_assert(b.host)
        << "Can't embed buffer " << buf.name() << " because it has a null host pointer.\n";
    user_assert(!b.dev_dirty)
        << "Can't embed Image \"" << buf.name() << "\""
        << " because it has a dirty device pointer\n";

    // Figure out the offset of the last pixel.
    size_t num_elems = 1;
    for (int d = 0; b.extent[d]; d++) {
        num_elems += b.stride[d] * (b.extent[d] - 1);
    }
    vector<char> array(b.host, b.host + num_elems * b.elem_size);

    // Embed the buffer_t and make it point to the data array.
    GlobalVariable *global = new GlobalVariable(*module, buffer_t_type,
                                                false, GlobalValue::PrivateLinkage,
                                                0, buf.name() + ".buffer");
    llvm::ArrayType *i32_array = ArrayType::get(i32, 4);

    llvm::Type *padding_bytes_type =
        buffer_t_type->getElementType(buffer_t_type->getNumElements()-1);

    Constant *fields[] = {
        ConstantInt::get(i64, 0), // dev
        create_binary_blob(array, buf.name() + ".data"), // host
        ConstantArray::get(i32_array, get_constants(i32, b.extent, b.extent + 4)),
        ConstantArray::get(i32_array, get_constants(i32, b.stride, b.stride + 4)),
        ConstantArray::get(i32_array, get_constants(i32, b.min, b.min + 4)),
        ConstantInt::get(i32, b.elem_size),
        ConstantInt::get(i8, 1), // host_dirty
        ConstantInt::get(i8, 0), // dev_dirty
        Constant::getNullValue(padding_bytes_type)
    };
    Constant *buffer_struct = ConstantStruct::get(buffer_t_type, fields);
    global->setInitializer(buffer_struct);


    // Finally, dump it in the symbol table
    Constant *zero[] = {ConstantInt::get(i32, 0)};
#if LLVM_VERSION >= 37
    Constant *global_ptr = ConstantExpr::getInBoundsGetElementPtr(buffer_t_type, global, zero);
#else
    Constant *global_ptr = ConstantExpr::getInBoundsGetElementPtr(global, zero);
#endif
    sym_push(buf.name(), global_ptr);
    sym_push(buf.name() + ".buffer", global_ptr);
}

Constant* CodeGen_LLVM::embed_constant_expr(Expr e) {
    if (!e.defined() || e.type().is_handle()) {
        // Handle is always emitted into metadata "undefined", regardless of
        // what sort of Expr is provided.
        return Constant::getNullValue(scalar_value_t_type->getPointerTo());
    }

    llvm::Value *val = codegen(e);
    llvm::Constant *constant = dyn_cast<llvm::Constant>(val);
    internal_assert(constant);

    GlobalVariable *storage = new GlobalVariable(
            *module,
            constant->getType(),
            /*isConstant*/ true,
            GlobalValue::PrivateLinkage,
            constant);

    Constant *zero[] = {ConstantInt::get(i32, 0)};
    return ConstantExpr::getBitCast(
#if LLVM_VERSION >= 37
        ConstantExpr::getInBoundsGetElementPtr(constant->getType(), storage, zero),
#else
        ConstantExpr::getInBoundsGetElementPtr(storage, zero),
#endif
        scalar_value_t_type->getPointerTo());
}

llvm::Constant *CodeGen_LLVM::embed_metadata(const std::string &metadata_name,
        const std::string &function_name, const std::vector<Argument> &args) {
    Constant *zero = ConstantInt::get(i32, 0);

    const int num_args = (int) args.size();

    vector<Constant *> arguments_array_entries;
    for (int arg = 0; arg < num_args; ++arg) {
        Constant *argument_fields[] = {
            create_string_constant(args[arg].name),
            ConstantInt::get(i32, args[arg].kind),
            ConstantInt::get(i32, args[arg].dimensions),
            ConstantInt::get(i32, args[arg].type.code()),
            ConstantInt::get(i32, args[arg].type.bits()),
            embed_constant_expr(args[arg].def),
            embed_constant_expr(args[arg].min),
            embed_constant_expr(args[arg].max)
        };
        arguments_array_entries.push_back(ConstantStruct::get(argument_t_type, argument_fields));
    }
    llvm::ArrayType *arguments_array = ArrayType::get(argument_t_type, num_args);
    GlobalVariable *arguments_array_storage = new GlobalVariable(
        *module,
        arguments_array,
        /*isConstant*/ true,
        GlobalValue::PrivateLinkage,
        ConstantArray::get(arguments_array, arguments_array_entries));

    Value *zeros[] = {zero, zero};
    Constant *metadata_fields[] = {
        /* version */ zero,
        /* num_arguments */ ConstantInt::get(i32, num_args),
#if LLVM_VERSION >= 37
        /* arguments */ ConstantExpr::getInBoundsGetElementPtr(arguments_array, arguments_array_storage, zeros),
#else
        /* arguments */ ConstantExpr::getInBoundsGetElementPtr(arguments_array_storage, zeros),
#endif
        /* target */ create_string_constant(target.to_string()),
        /* name */ create_string_constant(function_name)
    };

    GlobalVariable *metadata = new GlobalVariable(
        *module,
        metadata_t_type,
        /*isConstant*/ true,
        GlobalValue::ExternalLinkage,
        ConstantStruct::get(metadata_t_type, metadata_fields),
        metadata_name);

    return metadata;
}

void CodeGen_LLVM::register_metadata(const std::string &name, llvm::Constant *metadata, llvm::Function *argv_wrapper) {
    llvm::Function *register_metadata = module->getFunction("halide_runtime_internal_register_metadata");
    internal_assert(register_metadata) << "Could not find register_metadata in initial module\n";

    llvm::StructType *register_t_type = module->getTypeByName("struct._halide_runtime_internal_registered_filter_t");
    internal_assert(register_t_type) << "Could not find register_t_type in initial module\n";

    Constant *list_node_fields[] = {
        Constant::getNullValue(i8->getPointerTo()),
        metadata,
        argv_wrapper
    };

    GlobalVariable *list_node = new GlobalVariable(
        *module,
        register_t_type,
        /*isConstant*/ false,
        GlobalValue::PrivateLinkage,
        ConstantStruct::get(register_t_type, list_node_fields));

    llvm::FunctionType *func_t = llvm::FunctionType::get(void_t, false);
    llvm::Function *ctor = llvm::Function::Create(func_t, llvm::GlobalValue::PrivateLinkage, name + ".register_metadata", module.get());
    llvm::BasicBlock *block = llvm::BasicBlock::Create(module->getContext(), "entry", ctor);
    builder->SetInsertPoint(block);
    llvm::Value *call_args[] = {list_node};
    llvm::CallInst *call = builder->CreateCall(register_metadata, call_args);
    call->setDoesNotThrow();
    builder->CreateRet(call);
    llvm::verifyFunction(*ctor);

    llvm::appendToGlobalCtors(*module, ctor, 0);
}

llvm::Type *CodeGen_LLVM::llvm_type_of(Type t) {
    return Internal::llvm_type_of(context, t);
}

void CodeGen_LLVM::optimize_module() {
    debug(3) << "Optimizing module\n";

    if (debug::debug_level >= 3) {
        module->dump();
    }

    #if LLVM_VERSION < 37
    FunctionPassManager function_pass_manager(module.get());
    PassManager module_pass_manager;
    #else
    legacy::FunctionPassManager function_pass_manager(module.get());
    legacy::PassManager module_pass_manager;
    #endif

    #if (LLVM_VERSION >= 36) && (LLVM_VERSION < 37)
    internal_assert(module->getDataLayout()) << "Optimizing module with no data layout, probably will crash in LLVM.\n";
    module_pass_manager.add(new DataLayoutPass());
    #endif

    // Make sure things marked as always-inline get inlined
    module_pass_manager.add(createAlwaysInlinerPass());

    PassManagerBuilder b;
    b.OptLevel = 3;
    b.populateFunctionPassManager(function_pass_manager);
    b.populateModulePassManager(module_pass_manager);

    // Run optimization passes
    module_pass_manager.run(*module);
    function_pass_manager.doInitialization();
    for (llvm::Module::iterator i = module->begin(); i != module->end(); i++) {
        function_pass_manager.run(*i);
    }
    function_pass_manager.doFinalization();

    debug(3) << "After LLVM optimizations:\n";
    if (debug::debug_level >= 2) {
        module->dump();
    }
}

void CodeGen_LLVM::sym_push(const string &name, llvm::Value *value) {
    if (!value->getType()->isVoidTy()) {
        value->setName(name);
    }
    symbol_table.push(name, value);
}

void CodeGen_LLVM::sym_pop(const string &name) {
    symbol_table.pop(name);
}

llvm::Value *CodeGen_LLVM::sym_get(const string &name, bool must_succeed) const {
    // look in the symbol table
    if (!symbol_table.contains(name)) {
        if (must_succeed) {
            std::ostringstream err;
            err << "Symbol not found: " << name << "\n";

            if (debug::debug_level > 0) {
                err << "The following names are in scope:\n"
                    << symbol_table << "\n";
            }

            internal_error << err.str();
        } else {
            return nullptr;
        }
    }
    return symbol_table.get(name);
}

bool CodeGen_LLVM::sym_exists(const string &name) const {
    return symbol_table.contains(name);
}

// Take an llvm Value representing a pointer to a buffer_t,
// and populate the symbol table with its constituent parts
void CodeGen_LLVM::push_buffer(const string &name, llvm::Value *buffer) {
    // Make sure the buffer object itself is not null
    create_assertion(builder->CreateIsNotNull(buffer),
                     Call::make(Int(32), "halide_error_buffer_argument_is_null",
                                {name}, Call::Extern));

    Value *host_ptr = buffer_host(buffer);
    Value *dev_ptr = buffer_dev(buffer);

    // Instead track this buffer name so that loads and stores from it
    // don't try to be too aligned.
    external_buffer.insert(name);

    // Push the buffer pointer as well, for backends that care.
    sym_push(name + ".buffer", buffer);

    sym_push(name + ".host", host_ptr);
    sym_push(name + ".dev", dev_ptr);
    Value *nullity_test = builder->CreateAnd(builder->CreateIsNull(host_ptr),
                                             builder->CreateIsNull(dev_ptr));
    sym_push(name + ".host_and_dev_are_null", nullity_test);
    sym_push(name + ".host_dirty", buffer_host_dirty(buffer));
    sym_push(name + ".dev_dirty", buffer_dev_dirty(buffer));
    sym_push(name + ".extent.0", buffer_extent(buffer, 0));
    sym_push(name + ".extent.1", buffer_extent(buffer, 1));
    sym_push(name + ".extent.2", buffer_extent(buffer, 2));
    sym_push(name + ".extent.3", buffer_extent(buffer, 3));
    sym_push(name + ".stride.0", buffer_stride(buffer, 0));
    sym_push(name + ".stride.1", buffer_stride(buffer, 1));
    sym_push(name + ".stride.2", buffer_stride(buffer, 2));
    sym_push(name + ".stride.3", buffer_stride(buffer, 3));
    sym_push(name + ".min.0", buffer_min(buffer, 0));
    sym_push(name + ".min.1", buffer_min(buffer, 1));
    sym_push(name + ".min.2", buffer_min(buffer, 2));
    sym_push(name + ".min.3", buffer_min(buffer, 3));
    sym_push(name + ".elem_size", buffer_elem_size(buffer));
}

void CodeGen_LLVM::pop_buffer(const string &name) {
    sym_pop(name + ".buffer");
    sym_pop(name + ".host");
    sym_pop(name + ".dev");
    sym_pop(name + ".host_and_dev_are_null");
    sym_pop(name + ".host_dirty");
    sym_pop(name + ".dev_dirty");
    sym_pop(name + ".extent.0");
    sym_pop(name + ".extent.1");
    sym_pop(name + ".extent.2");
    sym_pop(name + ".extent.3");
    sym_pop(name + ".stride.0");
    sym_pop(name + ".stride.1");
    sym_pop(name + ".stride.2");
    sym_pop(name + ".stride.3");
    sym_pop(name + ".min.0");
    sym_pop(name + ".min.1");
    sym_pop(name + ".min.2");
    sym_pop(name + ".min.3");
    sym_pop(name + ".elem_size");
}

// Given an llvm value representing a pointer to a buffer_t, extract various subfields
Value *CodeGen_LLVM::buffer_host(Value *buffer) {
    return builder->CreateLoad(buffer_host_ptr(buffer));
}

Value *CodeGen_LLVM::buffer_dev(Value *buffer) {
    return builder->CreateLoad(buffer_dev_ptr(buffer));
}

Value *CodeGen_LLVM::buffer_host_dirty(Value *buffer) {
    return builder->CreateLoad(buffer_host_dirty_ptr(buffer));
}

Value *CodeGen_LLVM::buffer_dev_dirty(Value *buffer) {
    return builder->CreateLoad(buffer_dev_dirty_ptr(buffer));
}

Value *CodeGen_LLVM::buffer_extent(Value *buffer, int i) {
    return builder->CreateLoad(buffer_extent_ptr(buffer, i));
}

Value *CodeGen_LLVM::buffer_stride(Value *buffer, int i) {
    return builder->CreateLoad(buffer_stride_ptr(buffer, i));
}

Value *CodeGen_LLVM::buffer_min(Value *buffer, int i) {
    return builder->CreateLoad(buffer_min_ptr(buffer, i));
}

Value *CodeGen_LLVM::buffer_elem_size(Value *buffer) {
    return builder->CreateLoad(buffer_elem_size_ptr(buffer));
}

Value *CodeGen_LLVM::buffer_host_ptr(Value *buffer) {
    return builder->CreateConstInBoundsGEP2_32(
#if LLVM_VERSION >= 37
        buffer_t_type,
#endif
        buffer,
        0,
        1,
        "buf_host");
}

Value *CodeGen_LLVM::buffer_dev_ptr(Value *buffer) {
    return builder->CreateConstInBoundsGEP2_32(
#if LLVM_VERSION >= 37
        buffer_t_type,
#endif
        buffer,
        0,
        0,
        "buf_dev");
}

Value *CodeGen_LLVM::buffer_host_dirty_ptr(Value *buffer) {
    return builder->CreateConstInBoundsGEP2_32(
#if LLVM_VERSION >= 37
        buffer_t_type,
#endif
        buffer,
        0,
        6,
        "buffer_host_dirty");
}

Value *CodeGen_LLVM::buffer_dev_dirty_ptr(Value *buffer) {
    return builder->CreateConstInBoundsGEP2_32(
#if LLVM_VERSION >= 37
        buffer_t_type,
#endif
        buffer,
        0,
        7,
        "buffer_dev_dirty");
}

Value *CodeGen_LLVM::buffer_extent_ptr(Value *buffer, int i) {
    llvm::Value *zero = ConstantInt::get(i32, 0);
    llvm::Value *field = ConstantInt::get(i32, 2);
    llvm::Value *idx = ConstantInt::get(i32, i);
    vector<llvm::Value *> args = {zero, field, idx};
    return builder->CreateInBoundsGEP(
#if LLVM_VERSION >= 37
        buffer_t_type,
#endif
        buffer,
        args,
        "buf_extent");
}

Value *CodeGen_LLVM::buffer_stride_ptr(Value *buffer, int i) {
    llvm::Value *zero = ConstantInt::get(i32, 0);
    llvm::Value *field = ConstantInt::get(i32, 3);
    llvm::Value *idx = ConstantInt::get(i32, i);
    vector<llvm::Value *> args = {zero, field, idx};
    return builder->CreateInBoundsGEP(
#if LLVM_VERSION >= 37
        buffer_t_type,
#endif
        buffer,
        args,
        "buf_stride");
}

Value *CodeGen_LLVM::buffer_min_ptr(Value *buffer, int i) {
    llvm::Value *zero = ConstantInt::get(i32, 0);
    llvm::Value *field = ConstantInt::get(i32, 4);
    llvm::Value *idx = ConstantInt::get(i32, i);
    vector<llvm::Value *> args = {zero, field, idx};
    return builder->CreateInBoundsGEP(
#if LLVM_VERSION >= 37
        buffer_t_type,
#endif
        buffer,
        args,
        "buf_min");
}

Value *CodeGen_LLVM::buffer_elem_size_ptr(Value *buffer) {
    return builder->CreateConstInBoundsGEP2_32(
#if LLVM_VERSION >= 37
        buffer_t_type,
#endif
        buffer,
        0,
        5,
        "buf_elem_size");
}

Value *CodeGen_LLVM::codegen(Expr e) {
    internal_assert(e.defined());
    debug(4) << "Codegen: " << e.type() << ", " << e << "\n";
    value = nullptr;
    e.accept(this);
    internal_assert(value) << "Codegen of an expr did not produce an llvm value\n";
    return value;
}

void CodeGen_LLVM::codegen(Stmt s) {
    internal_assert(s.defined());
    debug(3) << "Codegen: " << s << "\n";
    value = nullptr;
    s.accept(this);
}

void CodeGen_LLVM::visit(const IntImm *op) {
    value = ConstantInt::getSigned(llvm_type_of(op->type), op->value);
}

void CodeGen_LLVM::visit(const UIntImm *op) {
    value = ConstantInt::get(llvm_type_of(op->type), op->value);
}

void CodeGen_LLVM::visit(const FloatImm *op) {
    value = ConstantFP::get(llvm_type_of(op->type), op->value);
}

void CodeGen_LLVM::visit(const StringImm *op) {
    value = create_string_constant(op->value);
}

void CodeGen_LLVM::visit(const Cast *op) {
    Halide::Type src = op->value.type();
    Halide::Type dst = op->type;

    value = codegen(op->value);

    llvm::Type *llvm_dst = llvm_type_of(dst);

    if (dst.is_handle() && src.is_handle()) {
        value = builder->CreateBitCast(value, llvm_dst);
    } else if (dst.is_handle() || src.is_handle()) {
        internal_error << "Can't cast from " << src << " to " << dst << "\n";
    } else if (!src.is_float() && !dst.is_float()) {
        // Widening integer casts either zero extend or sign extend,
        // depending on the source type. Narrowing integer casts
        // always truncate.
        value = builder->CreateIntCast(value, llvm_dst, src.is_int());
    } else if (src.is_float() && dst.is_int()) {
        value = builder->CreateFPToSI(value, llvm_dst);
    } else if (src.is_float() && dst.is_uint()) {
        // fptoui has undefined behavior on overflow. Seems reasonable
        // to get an unspecified uint on overflow, but because uint1s
        // are stored in uint8s for float->uint1 casts this undefined
        // behavior manifests itself as uint1 values greater than 1,
        // which could in turn break our bounds inference
        // guarantees. So go via uint8 in this case.
        if (dst.bits() < 8) {
            value = builder->CreateFPToUI(value, llvm_type_of(dst.with_bits(8)));
            value = builder->CreateIntCast(value, llvm_dst, false);
        } else {
            value = builder->CreateFPToUI(value, llvm_dst);
        }
    } else if (src.is_int() && dst.is_float()) {
        value = builder->CreateSIToFP(value, llvm_dst);
    } else if (src.is_uint() && dst.is_float()) {
        value = builder->CreateUIToFP(value, llvm_dst);
    } else {
        internal_assert(src.is_float() && dst.is_float());
        // Float widening or narrowing
        value = builder->CreateFPCast(value, llvm_dst);
    }
}

void CodeGen_LLVM::visit(const Variable *op) {
    value = sym_get(op->name);
}

void CodeGen_LLVM::visit(const Add *op) {
    if (op->type.is_float()) {
        value = builder->CreateFAdd(codegen(op->a), codegen(op->b));
    } else if (op->type.is_int()) {
        // We tell llvm integers don't wrap, so that it generates good
        // code for loop indices.
        value = builder->CreateNSWAdd(codegen(op->a), codegen(op->b));
    } else {
        value = builder->CreateAdd(codegen(op->a), codegen(op->b));
    }
}

void CodeGen_LLVM::visit(const Sub *op) {
    if (op->type.is_float()) {
        value = builder->CreateFSub(codegen(op->a), codegen(op->b));
    } else if (op->type.is_int()) {
        // We tell llvm integers don't wrap, so that it generates good
        // code for loop indices.
        value = builder->CreateNSWSub(codegen(op->a), codegen(op->b));
    } else {
        value = builder->CreateSub(codegen(op->a), codegen(op->b));
    }
}

void CodeGen_LLVM::visit(const Mul *op) {
    if (op->type.is_float()) {
        value = builder->CreateFMul(codegen(op->a), codegen(op->b));
    } else if (op->type.is_int()) {
        // We tell llvm integers don't wrap, so that it generates good
        // code for loop indices.
        value = builder->CreateNSWMul(codegen(op->a), codegen(op->b));
    } else {
        value = builder->CreateMul(codegen(op->a), codegen(op->b));
    }
}

Expr CodeGen_LLVM::mulhi_shr(Expr a, Expr b, int shr) {
    Type ty = a.type();
    Type wide_ty = ty.with_bits(ty.bits() * 2);

    Expr p_wide = cast(wide_ty, a) * cast(wide_ty, b);
    return cast(ty, p_wide >> (shr + ty.bits()));
}

Expr CodeGen_LLVM::sorted_avg(Expr a, Expr b) {
    // b > a, so the following works without widening:
    // a + (b - a)/2
    return a + (b - a)/2;
}

void CodeGen_LLVM::visit(const Div *op) {
    user_assert(!is_zero(op->b)) << "Division by constant zero in expression: " << Expr(op) << "\n";

    // Detect if it's a small int division
    const int64_t *const_int_divisor = as_const_int(op->b);
    const uint64_t *const_uint_divisor = as_const_uint(op->b);

    int shift_amount;
    if (op->type.is_float()) {
        value = builder->CreateFDiv(codegen(op->a), codegen(op->b));
    } else if (is_const_power_of_two_integer(op->b, &shift_amount) &&
               (op->type.is_int() || op->type.is_uint())) {
        value = codegen(op->a >> shift_amount);
    } else if (const_int_divisor &&
               op->type.is_int() &&
               (op->type.bits() == 8 || op->type.bits() == 16 || op->type.bits() == 32) &&
               *const_int_divisor > 1 &&
               ((op->type.bits() > 8 && *const_int_divisor < 256) || *const_int_divisor < 128)) {

        int64_t multiplier, shift;
        if (op->type.bits() == 32) {
            multiplier = IntegerDivision::table_s32[*const_int_divisor][2];
            shift      = IntegerDivision::table_s32[*const_int_divisor][3];
        } else if (op->type.bits() == 16) {
            multiplier = IntegerDivision::table_s16[*const_int_divisor][2];
            shift      = IntegerDivision::table_s16[*const_int_divisor][3];
        } else {
            // 8 bit
            multiplier = IntegerDivision::table_s8[*const_int_divisor][2];
            shift      = IntegerDivision::table_s8[*const_int_divisor][3];
        }
        Expr num = op->a;

        // Make an all-ones mask if the numerator is negative
        Expr sign = num >> make_const(op->type, op->type.bits() - 1);

        // Flip the numerator bits if the mask is high.
        num = cast(num.type().with_code(Type::UInt), num);
        num = num ^ sign;

        // Multiply and keep the high half of the
        // result, and then apply the shift.
        Expr mult = make_const(num.type(), multiplier);
        num = mulhi_shr(num, mult, shift);

        // Maybe flip the bits back again.
        num = num ^ sign;

        value = codegen(num);

    } else if (const_uint_divisor &&
               op->type.is_uint() &&
               (op->type.bits() == 8 || op->type.bits() == 16 || op->type.bits() == 32) &&
               *const_uint_divisor > 1 && *const_uint_divisor < 256) {

        int64_t method, multiplier, shift;
        if (op->type.bits() == 32) {
            method     = IntegerDivision::table_u32[*const_uint_divisor][1];
            multiplier = IntegerDivision::table_u32[*const_uint_divisor][2];
            shift      = IntegerDivision::table_u32[*const_uint_divisor][3];
        } else if (op->type.bits() == 16) {
            method     = IntegerDivision::table_u16[*const_uint_divisor][1];
            multiplier = IntegerDivision::table_u16[*const_uint_divisor][2];
            shift      = IntegerDivision::table_u16[*const_uint_divisor][3];
        } else {
            method     = IntegerDivision::table_u8[*const_uint_divisor][1];
            multiplier = IntegerDivision::table_u8[*const_uint_divisor][2];
            shift      = IntegerDivision::table_u8[*const_uint_divisor][3];
        }

        internal_assert(method != 0)
            << "method 0 division is for powers of two and should have been handled elsewhere\n";
        Expr num = op->a;

        // Widen, multiply, narrow
        Expr mult = make_const(num.type(), multiplier);
        Expr val = mulhi_shr(num, mult, method == 1 ? shift : 0);

        if (method == 2) {
            // Average with original numerator.
            val = sorted_avg(val, num);

            // Do the final shift
            if (shift) {
                val = val >> make_const(op->type, shift);
            }
        }

        value = codegen(val);
    } else {
        value = codegen(lower_euclidean_div(op->a, op->b));
    }
}

void CodeGen_LLVM::visit(const Mod *op) {
    int bits;
    if (op->type.is_float()) {
        value = codegen(simplify(op->a - op->b * floor(op->a/op->b)));
    } else if (is_const_power_of_two_integer(op->b, &bits)) {
        value = codegen(op->a & (op->b - 1));
    } else {
        // To match our definition of division, mod should be between 0
        // and |b|.
        value = codegen(lower_euclidean_mod(op->a, op->b));
    }
}

void CodeGen_LLVM::visit(const Min *op) {
    string a_name = unique_name('a');
    string b_name = unique_name('b');
    Expr a = Variable::make(op->a.type(), a_name);
    Expr b = Variable::make(op->b.type(), b_name);
    value = codegen(Let::make(a_name, op->a,
                              Let::make(b_name, op->b,
                                        select(a < b, a, b))));
}

void CodeGen_LLVM::visit(const Max *op) {
    string a_name = unique_name('a');
    string b_name = unique_name('b');
    Expr a = Variable::make(op->a.type(), a_name);
    Expr b = Variable::make(op->b.type(), b_name);
    value = codegen(Let::make(a_name, op->a,
                              Let::make(b_name, op->b,
                                        select(a > b, a, b))));
}

void CodeGen_LLVM::visit(const EQ *op) {
    Value *a = codegen(op->a);
    Value *b = codegen(op->b);
    Halide::Type t = op->a.type();
    if (t.is_float()) {
        value = builder->CreateFCmpOEQ(a, b);
    } else {
        value = builder->CreateICmpEQ(a, b);
    }
}

void CodeGen_LLVM::visit(const NE *op) {
    Value *a = codegen(op->a);
    Value *b = codegen(op->b);
    Halide::Type t = op->a.type();
    if (t.is_float()) {
        value = builder->CreateFCmpONE(a, b);
    } else {
        value = builder->CreateICmpNE(a, b);
    }
}

void CodeGen_LLVM::visit(const LT *op) {
    Value *a = codegen(op->a);
    Value *b = codegen(op->b);

    Halide::Type t = op->a.type();
    if (t.is_float()) {
        value = builder->CreateFCmpOLT(a, b);
    } else if (t.is_int()) {
        value = builder->CreateICmpSLT(a, b);
    } else {
        value = builder->CreateICmpULT(a, b);
    }
}

void CodeGen_LLVM::visit(const LE *op) {
    Value *a = codegen(op->a);
    Value *b = codegen(op->b);
    Halide::Type t = op->a.type();
    if (t.is_float()) {
        value = builder->CreateFCmpOLE(a, b);
    } else if (t.is_int()) {
        value = builder->CreateICmpSLE(a, b);
    } else {
        value = builder->CreateICmpULE(a, b);
    }
}

void CodeGen_LLVM::visit(const GT *op) {
    Value *a = codegen(op->a);
    Value *b = codegen(op->b);
    Halide::Type t = op->a.type();
    if (t.is_float()) {
        value = builder->CreateFCmpOGT(a, b);
    } else if (t.is_int()) {
        value = builder->CreateICmpSGT(a, b);
    } else {
        value = builder->CreateICmpUGT(a, b);
    }
}

void CodeGen_LLVM::visit(const GE *op) {
    Value *a = codegen(op->a);
    Value *b = codegen(op->b);
    Halide::Type t = op->a.type();
    if (t.is_float()) {
        value = builder->CreateFCmpOGE(a, b);
    } else if (t.is_int()) {
        value = builder->CreateICmpSGE(a, b);
    } else {
        value = builder->CreateICmpUGE(a, b);
    }
}

void CodeGen_LLVM::visit(const And *op) {
    value = builder->CreateAnd(codegen(op->a), codegen(op->b));
}

void CodeGen_LLVM::visit(const Or *op) {
    value = builder->CreateOr(codegen(op->a), codegen(op->b));
}

void CodeGen_LLVM::visit(const Not *op) {
    value = builder->CreateNot(codegen(op->a));
}


void CodeGen_LLVM::visit(const Select *op) {
    // For now we always generate select nodes, but the code is here
    // for if then elses if we need it
    if (false && op->condition.type().is_scalar()) {
        // Codegen an if-then-else so we don't go to the expense of
        // generating both vectors

        BasicBlock *true_bb = BasicBlock::Create(*context, "true_bb", function);
        BasicBlock *false_bb = BasicBlock::Create(*context, "false_bb", function);
        BasicBlock *after_bb = BasicBlock::Create(*context, "after_bb", function);
        builder->CreateCondBr(codegen(op->condition), true_bb, false_bb);

        builder->SetInsertPoint(true_bb);
        Value *true_value = codegen(op->true_value);
        builder->CreateBr(after_bb);

        builder->SetInsertPoint(false_bb);
        Value *false_value = codegen(op->false_value);
        builder->CreateBr(after_bb);

        builder->SetInsertPoint(after_bb);
        PHINode *phi = builder->CreatePHI(true_value->getType(), 2);
        phi->addIncoming(true_value, true_bb);
        phi->addIncoming(false_value, false_bb);

        value = phi;
    } else if (op->type == Int(32)) {
        // llvm has a performance bug inside of loop strength
        // reduction that barfs on long chains of selects. To avoid
        // it, we use bit-masking instead.
        Value *cmp = codegen(op->condition);
        Value *a = codegen(op->true_value);
        Value *b = codegen(op->false_value);
        cmp = builder->CreateIntCast(cmp, i32, true);
        a = builder->CreateAnd(a, cmp);
        cmp = builder->CreateNot(cmp);
        b = builder->CreateAnd(b, cmp);
        value = builder->CreateOr(a, b);
    } else {
        value = builder->CreateSelect(codegen(op->condition),
                                      codegen(op->true_value),
                                      codegen(op->false_value));
    }
}

namespace {
Expr promote_64(Expr e) {
    if (const Add *a = e.as<Add>()) {
        return Add::make(promote_64(a->a), promote_64(a->b));
    } else if (const Sub *s = e.as<Sub>()) {
        return Sub::make(promote_64(s->a), promote_64(s->b));
    } else if (const Mul *m = e.as<Mul>()) {
        return Mul::make(promote_64(m->a), promote_64(m->b));
    } else if (const Min *m = e.as<Min>()) {
        return Min::make(promote_64(m->a), promote_64(m->b));
    } else if (const Max *m = e.as<Max>()) {
        return Max::make(promote_64(m->a), promote_64(m->b));
    } else {
        return cast(Int(64), e);
    }
}
}

Value *CodeGen_LLVM::codegen_buffer_pointer(string buffer, Halide::Type type, Expr index) {
    // Promote index to 64-bit on targets that use 64-bit pointers.
    llvm::DataLayout d(module.get());
    if (promote_indices() && d.getPointerSize() == 8) {
        index = promote_64(index);
    }

    // Handles are always indexed as 64-bit.
    if (type.is_handle()) {
        return codegen_buffer_pointer(buffer, UInt(64, type.lanes()), index);
    } else {
        return codegen_buffer_pointer(buffer, type, codegen(index));
    }
}


Value *CodeGen_LLVM::codegen_buffer_pointer(string buffer, Halide::Type type, Value *index) {
    // Find the base address from the symbol table
    Value *base_address = symbol_table.get(buffer + ".host");
    llvm::Type *base_address_type = base_address->getType();
    unsigned address_space = base_address_type->getPointerAddressSpace();

    llvm::Type *load_type = llvm_type_of(type)->getPointerTo(address_space);

    // If the type doesn't match the expected type, we need to pointer cast
    if (load_type != base_address_type) {
        base_address = builder->CreatePointerCast(base_address, load_type);
    }

    llvm::Constant *constant_index = dyn_cast<llvm::Constant>(index);
    if (constant_index && constant_index->isZeroValue()) {
        return base_address;
    }

    // Promote index to 64-bit on targets that use 64-bit pointers.
    llvm::DataLayout d(module.get());
    if (d.getPointerSize() == 8) {
        index = builder->CreateIntCast(index, i64, true);
    }

    return builder->CreateInBoundsGEP(base_address, index);
}

namespace {
int next_power_of_two(int x) {
    for (int p2 = 1; ; p2 *= 2) {
        if (p2 >= x) {
            return p2;
        }
    }
    // unreachable.
}
}

void CodeGen_LLVM::add_tbaa_metadata(llvm::Instruction *inst, string buffer, Expr index) {
    // If the index is constant, we generate some TBAA info that helps
    // LLVM understand our loads/stores aren't aliased.
    bool constant_index = false;
    int64_t base = 0;
    int64_t width = 1;

    if (index.defined()) {
        if (const Ramp *ramp = index.as<Ramp>()) {
            const int64_t *pstride = as_const_int(ramp->stride);
            const int64_t *pbase = as_const_int(ramp->base);
            if (pstride && pbase) {
                // We want to find the smallest aligned width and offset
                // that contains this ramp.
                int64_t stride = *pstride;
                base = *pbase;
                assert(base >= 0);
                width = next_power_of_two(ramp->lanes * stride);

                while (base % width) {
                    base -= base % width;
                    width *= 2;
                }
                constant_index = true;
            }
        } else {
            const int64_t *pbase = as_const_int(index);
            if (pbase) {
                base = *pbase;
                constant_index = true;
            }
        }
    }

    // Add type-based-alias-analysis metadata to the pointer, so that
    // loads and stores to different buffers can get reordered.
    LLVMMDNodeArgumentType root_buffer_type[] = {MDString::get(*context, "Halide buffer")};
    MDNode *tbaa = MDNode::get(*context, root_buffer_type);

    LLVMMDNodeArgumentType this_buffer_type[] = {MDString::get(*context, buffer), tbaa};
    tbaa = MDNode::get(*context, this_buffer_type);

    // We also add metadata for constant indices to allow loads and
    // stores to the same buffer to get reordered.
    if (constant_index) {
        for (int w = 1024; w >= width; w /= 2) {
            int64_t b = (base / w) * w;

            std::stringstream level;
            level << buffer << ".width" << w << ".base" << b;
            LLVMMDNodeArgumentType this_level_type[] = {MDString::get(*context, level.str()), tbaa};
            tbaa = MDNode::get(*context, this_level_type);
        }
    }

    inst->setMetadata("tbaa", tbaa);
}

void CodeGen_LLVM::visit(const Load *op) {
    bool is_external = (external_buffer.find(op->name) != external_buffer.end());

    // If it's a Handle, load it as a uint64_t and then cast
    if (op->type.is_handle()) {
        codegen(reinterpret(op->type, Load::make(UInt(64, op->type.lanes()), op->name, op->index, op->image, op->param)));
        return;
    }

    // There are several cases. Different architectures may wish to override some.
    if (op->type.is_scalar()) {
        // Scalar loads
        Value *ptr = codegen_buffer_pointer(op->name, op->type, op->index);
        LoadInst *load = builder->CreateAlignedLoad(ptr, op->type.bytes());
        add_tbaa_metadata(load, op->name, op->index);
        value = load;
    } else {
        const Ramp *ramp = op->index.as<Ramp>();
        const IntImm *stride = ramp ? ramp->stride.as<IntImm>() : nullptr;

        if (ramp && stride && stride->value == 1) {
            int alignment = op->type.bytes(); // The size of a single element

            int native_bits = native_vector_bits();
            int native_bytes = native_bits / 8;
            // We assume halide_malloc for the platform returns
            // buffers aligned to at least the native vector
            // width. (i.e. 16-byte alignment on arm, and 32-byte
            // alignment on x86), so this is the maximum alignment we
            // can infer based on the index alone.

            // Boost the alignment if possible, up to the native vector width.
            ModulusRemainder mod_rem = modulus_remainder(ramp->base, alignment_info);
            while ((mod_rem.remainder & 1) == 0 &&
                   (mod_rem.modulus & 1) == 0 &&
                   alignment < native_bytes) {
                mod_rem.modulus /= 2;
                mod_rem.remainder /= 2;
                alignment *= 2;
            }

            // If it is an external buffer, then we cannot assume that the host pointer
            // is aligned to at least native vector width. However, we may be able to do
            // better than just assuming that it is unaligned.
            if (is_external && op->param.defined()) {
                int host_alignment = op->param.host_alignment();
                alignment = gcd(alignment, host_alignment);
            }

            // For dense vector loads wider than the native vector
            // width, bust them up into native vectors
            debug(4) << "Generating load w/ alignment: " << alignment << "\n";
            debug(4) << "Type: " << op->type << "\n";
            debug(4) << "Index: " << op->index << "\n";
            int load_lanes = op->type.lanes();
            int native_lanes = native_bits / op->type.bits();
            vector<Value *> slices;
            for (int i = 0; i < load_lanes; i += native_lanes) {
                int slice_lanes = std::min(native_lanes, load_lanes - i);
                Expr slice_base = simplify(ramp->base + i);
                Expr slice_index = slice_lanes == 1 ? slice_base : Ramp::make(slice_base, 1, slice_lanes);
                llvm::Type *slice_type = VectorType::get(llvm_type_of(op->type.element_of()), slice_lanes);
                Value *elt_ptr = codegen_buffer_pointer(op->name, op->type.element_of(), slice_base);
                Value *vec_ptr = builder->CreatePointerCast(elt_ptr, slice_type->getPointerTo());
                LoadInst *load = builder->CreateAlignedLoad(vec_ptr, alignment);
                add_tbaa_metadata(load, op->name, slice_index);
                slices.push_back(load);
            }
            value = concat_vectors(slices);
            debug(2) << "Concat_vectors 1:\n";
            if (debug::debug_level >= 2) value -> dump();
        } else if (ramp && stride && stride->value == 2) {
            // Load two vectors worth and then shuffle
            Expr base_a = ramp->base, base_b = ramp->base + ramp->lanes;

            // False indicates we should take the even-numbered lanes
            // from the load, true indicates we should take the
            // odd-numbered-lanes.
            bool shifted_a = false, shifted_b = false;

            bool external = op->param.defined() || op->image.defined();

            // Don't read beyond the end of an external buffer.
            if (external) {
                base_b -= 1;
                shifted_b = true;
            } else {
                // If the base ends in an odd constant, then subtract one
                // and do a different shuffle. This helps expressions like
                // (f(2*x) + f(2*x+1) share loads
                const Add *add = ramp->base.as<Add>();
                const IntImm *offset = add ? add->b.as<IntImm>() : nullptr;
                if (offset && offset->value & 1) {
                    base_a -= 1;
                    shifted_a = true;
                    base_b -= 1;
                    shifted_b = true;
                }
            }

            // Do each load.
            Expr ramp_a = Ramp::make(base_a, 1, ramp->lanes);
            Expr ramp_b = Ramp::make(base_b, 1, ramp->lanes);
            Expr load_a = Load::make(op->type, op->name, ramp_a, op->image, op->param);
            Expr load_b = Load::make(op->type, op->name, ramp_b, op->image, op->param);
            Value *vec_a = codegen(load_a);
            Value *vec_b = codegen(load_b);

            // Shuffle together the results.
            vector<int> indices(ramp->lanes);
            for (int i = 0; i < (ramp->lanes + 1)/2; i++) {
                indices[i] = i*2 + (shifted_a ? 1 : 0);
            }
            for (int i = (ramp->lanes + 1)/2; i < ramp->lanes; i++) {
                indices[i] = i*2 + (shifted_b ? 1 : 0);
            }

<<<<<<< HEAD
            debug(2) << "Loading two vectors and shuffle: \n";

            value = builder->CreateShuffleVector(vec_a, vec_b, ConstantVector::get(indices));
            if (debug::debug_level >= 2) value -> dump();
=======
            value = shuffle_vectors(vec_a, vec_b, indices);
>>>>>>> e663c68a
        } else if (ramp && stride && stride->value == -1) {
            // Load the vector and then flip it in-place
            Expr flipped_base = ramp->base - ramp->lanes + 1;
            Expr flipped_index = Ramp::make(flipped_base, 1, ramp->lanes);
            Expr flipped_load = Load::make(op->type, op->name, flipped_index, op->image, op->param);

            Value *flipped = codegen(flipped_load);

            vector<int> indices(ramp->lanes);
            for (int i = 0; i < ramp->lanes; i++) {
                indices[i] = ramp->lanes - 1 - i;
            }

<<<<<<< HEAD
            Constant *undef = UndefValue::get(flipped->getType());
            debug(2) << "Load the vector and then flip it in-place\n";
            value = builder->CreateShuffleVector(flipped, undef, ConstantVector::get(indices));
            if (debug::debug_level >= 2) value -> dump();
=======
            value = shuffle_vectors(flipped, indices);
>>>>>>> e663c68a
        } else if (ramp) {
            // Gather without generating the indices as a vector
            Value *ptr = codegen_buffer_pointer(op->name, op->type.element_of(), ramp->base);
            Value *stride = codegen(ramp->stride);
            value = UndefValue::get(llvm_type_of(op->type));
            for (int i = 0; i < ramp->lanes; i++) {
                Value *lane = ConstantInt::get(i32, i);
                LoadInst *val = builder->CreateLoad(ptr);
                add_tbaa_metadata(val, op->name, op->index);
                value = builder->CreateInsertElement(value, val, lane);
                debug(2) << "Generate InsertElement without indices\n";
                if (debug::debug_level >= 2) value -> dump();
                ptr = builder->CreateInBoundsGEP(ptr, stride);
            }
        } else if (false /* should_scalarize(op->index) */) {
            // TODO: put something sensible in for
            // should_scalarize. Probably a good idea if there are no
            // loads in it, and it's all int32.

            // Compute the index as scalars, and then do a gather
            Value *vec = UndefValue::get(llvm_type_of(op->type));
            for (int i = 0; i < op->type.lanes(); i++) {
                Expr idx = extract_lane(op->index, i);
                Value *ptr = codegen_buffer_pointer(op->name, op->type.element_of(), idx);
                LoadInst *val = builder->CreateLoad(ptr);
                add_tbaa_metadata(val, op->name, op->index);
                vec = builder->CreateInsertElement(vec, val, ConstantInt::get(i32, i));
                debug(2) << "Generate InsertElement with index as scalars\n";
                if (debug::debug_level >= 2) vec -> dump();
            }
            value = vec;
        } else {
            // General gathers
            Value *index = codegen(op->index);
            Value *vec = UndefValue::get(llvm_type_of(op->type));
            for (int i = 0; i < op->type.lanes(); i++) {
                Value *idx = builder->CreateExtractElement(index, ConstantInt::get(i32, i));
                Value *ptr = codegen_buffer_pointer(op->name, op->type.element_of(), idx);
                LoadInst *val = builder->CreateLoad(ptr);
                add_tbaa_metadata(val, op->name, op->index);
                vec = builder->CreateInsertElement(vec, val, ConstantInt::get(i32, i));
                debug(2) << "Generate InsertElement general gathers\n";
                if (debug::debug_level >= 2) vec -> dump();
            }
            value = vec;
        }
    }

}

void CodeGen_LLVM::visit(const Ramp *op) {
    if (is_const(op->stride) && !is_const(op->base)) {
        // If the stride is const and the base is not (e.g. ramp(x, 1,
        // 4)), we can lift out the stride and broadcast the base so
        // we can do a single vector broadcast and add instead of
        // repeated insertion
        Expr broadcast = Broadcast::make(op->base, op->lanes);
        Expr ramp = Ramp::make(make_zero(op->base.type()), op->stride, op->lanes);
        value = codegen(broadcast + ramp);
    } else {
        // Otherwise we generate element by element by adding the stride to the base repeatedly

        Value *base = codegen(op->base);
        Value *stride = codegen(op->stride);

        value = UndefValue::get(llvm_type_of(op->type));
        for (int i = 0; i < op->type.lanes(); i++) {
            if (i > 0) {
                if (op->type.is_float()) {
                    base = builder->CreateFAdd(base, stride);
                } else {
                    base = builder->CreateNSWAdd(base, stride);
                }
            }
            value = builder->CreateInsertElement(value, base, ConstantInt::get(i32, i));
            debug(2) << "Generate InsertElement Ramp adding stride to base\n";
            if (debug::debug_level >= 2) value -> dump();
        }
    }
}

llvm::Value *CodeGen_LLVM::create_broadcast(llvm::Value *v, int lanes) {
    Constant *undef = UndefValue::get(VectorType::get(v->getType(), lanes));
    Constant *zero = ConstantInt::get(i32, 0);
    v = builder->CreateInsertElement(undef, v, zero);
    debug(2) << "Generate InsertElement broadcast v\n";
    if (debug::debug_level >= 2) v -> dump();
    Constant *zeros = ConstantVector::getSplat(lanes, zero);
    debug(2) << "Creating broadcast via shufflevector of zeros and V\n";
    Value *value = builder->CreateShuffleVector(v, undef, zeros);
    if (debug::debug_level >= 2) value -> dump();
    return value;
}

void CodeGen_LLVM::visit(const Broadcast *op) {
    value = create_broadcast(codegen(op->value), op->lanes);
    if (debug::debug_level >= 2) value -> dump();
}

// Pass through scalars, and unpack broadcasts. Assert if it's a non-vector broadcast.
Expr unbroadcast(Expr e) {
    if (e.type().is_vector()) {
        const Broadcast *broadcast = e.as<Broadcast>();
        internal_assert(broadcast);
        return broadcast->value;
    } else {
        return e;
    }
}

Value *CodeGen_LLVM::interleave_vectors(Type type, const std::vector<Expr>& vecs) {
    if(vecs.size() == 1) {
        return codegen(vecs[0]);
    } else if(vecs.size() == 2) {
        Expr a = vecs[0], b = vecs[1];
        debug(3) << "Vectors to interleave: " << a << ", " << b << "\n";

        vector<int> indices(type.lanes());
        for (int i = 0; i < type.lanes(); i++) {
            int idx = i/2;
            if (i % 2 == 1) idx += a.type().lanes();
            indices[i] = idx;
        }

<<<<<<< HEAD
        debug(2) << "Interleaving vectors\n";
        Value *value = builder->CreateShuffleVector(codegen(a), codegen(b), ConstantVector::get(indices));
        if (debug::debug_level >= 2) value -> dump();
        return value;
=======
        return shuffle_vectors(codegen(a), codegen(b), indices);
>>>>>>> e663c68a
    } else if(vecs.size() == 3) {
        Expr a = vecs[0], b = vecs[1], c = vecs[2];
        debug(3) << "Vectors to interleave: " << a << ", " << b << ", " << c << "\n";

        // First we shuffle a & b together...
        vector<int> indices(type.lanes());
        for (int i = 0; i < type.lanes(); i++) {
            if (i % 3 == 0) {
                indices[i] = i/3;
            } else if (i % 3 == 1) {
                indices[i] = i/3 + a.type().lanes();
            } else {
                indices[i] = -1;
            }
        }
<<<<<<< HEAD
        debug(2) << "Interleaving 3 vectors, ab first\n";
        Value *value_ab = builder->CreateShuffleVector(codegen(a), codegen(b), ConstantVector::get(indices));
        if (debug::debug_level >= 2) value_ab -> dump();
=======

        Value *value_ab = shuffle_vectors(codegen(a), codegen(b), indices);
>>>>>>> e663c68a

        // Then we create a vector of the output size that contains c...
        for (int i = 0; i < type.lanes(); i++) {
            indices[i] = i < c.type().lanes() ? i : -1;
        }

<<<<<<< HEAD
        Value *none = UndefValue::get(llvm_type_of(c.type()));
        debug(2) << "Interleaving 3 vectors, now c\n";
        Value *value_c = builder->CreateShuffleVector(codegen(c), none, ConstantVector::get(indices));
        if (debug::debug_level >= 2) value_c -> dump();

=======
        Value *value_c = shuffle_vectors(codegen(c), indices);
>>>>>>> e663c68a

        // Finally, we shuffle the above 2 vectors together into the result.
        for (int i = 0; i < type.lanes(); i++) {
            if (i % 3 < 2) {
                indices[i] = i;
            } else {
                indices[i] = i/3 + type.lanes();
            }
        }
<<<<<<< HEAD
        debug(2) << "Interleaving 3 vectors, last c\n";
        Value *value = builder->CreateShuffleVector(value_ab, value_c, ConstantVector::get(indices));
        if (debug::debug_level >= 2) value -> dump();
        return value;
=======

        return shuffle_vectors(value_ab, value_c, indices);
>>>>>>> e663c68a
    } else if (vecs.size() == 4 && vecs[0].type().bits() <= 32) {
        Expr a = vecs[0], b = vecs[1], c = vecs[2], d = vecs[3];
        debug(3) << "Vectors to interleave: " << a << ", " << b << ", " << c << ", " << d << "\n";

        int half_lanes = type.lanes() / 2;
        vector<int> indices(half_lanes);
        for (int i = 0; i < half_lanes; i++) {
            int idx = i/2;
            if (i % 2 == 1) idx += a.type().lanes();
            indices[i] = idx;
        }

        // First we shuffle a & b together...
<<<<<<< HEAD
        debug(2) << "Interleaving 4 vectors, a & b \n";
        Value *value_ab = builder->CreateShuffleVector(codegen(a), codegen(b), ConstantVector::get(indices));
        if (debug::debug_level >= 2) value_ab -> dump();


        // Next we shuffle c & d together...
        debug(2) << "Interleaving 4 vectors, c & d \n";
        Value *value_cd = builder->CreateShuffleVector(codegen(c), codegen(d), ConstantVector::get(indices));
        if (debug::debug_level >= 2) value_cd -> dump();

=======
        Value *value_ab = shuffle_vectors(codegen(a), codegen(b), indices);

        // Next we shuffle c & d together...
        Value *value_cd = shuffle_vectors(codegen(c), codegen(d), indices);
>>>>>>> e663c68a

        // Now we reinterpret the shuffled vectors as vectors of pairs...
        Type t = a.type().with_bits(a.type().bits() * 2);
        Value *vec_ab = builder->CreateBitCast(value_ab, llvm_type_of(t));
        Value *vec_cd = builder->CreateBitCast(value_cd, llvm_type_of(t));

        // Finally, we shuffle the above 2 vectors together into the result.
<<<<<<< HEAD
        debug(2) << "Interleaving 4 vectors, ab & cd \n";
        Value *vec = builder->CreateShuffleVector(vec_ab, vec_cd, ConstantVector::get(indices));
        if (debug::debug_level >= 2) vec -> dump();

        Value *value = builder->CreateBitCast(vec, llvm_type_of(type));
        if (debug::debug_level >= 2) value -> dump();
        return value;
=======
        Value *vec = shuffle_vectors(vec_ab, vec_cd, indices);
        return builder->CreateBitCast(vec, llvm_type_of(type));
>>>>>>> e663c68a
    } else {
        Type even_t = type.with_lanes(0);
        Type odd_t  = type.with_lanes(0);
        std::vector<Expr> even_vecs, odd_vecs;
        int odd_num_vecs = vecs.size() % 2;
        for (size_t i = 0; i < vecs.size() - odd_num_vecs; ++i) {
            if (i % 2 == 0) {
                even_t = even_t.with_lanes(even_t.lanes() + vecs[i].type().lanes());
                even_vecs.push_back(vecs[i]);
            } else {
                odd_t = odd_t.with_lanes(odd_t.lanes() + vecs[i].type().lanes());
                odd_vecs.push_back(vecs[i]);
            }
        }

        Expr last;
        if (odd_num_vecs) {
            last = vecs.back();
        }

        Value* a = interleave_vectors(even_t, even_vecs);
        Value* b = interleave_vectors(odd_t, odd_vecs);

        if (odd_num_vecs == 0 ) {
            vector<int> indices(type.lanes());
            for (int i = 0; i < type.lanes(); i++) {
                int idx = i/2;
                if (i % 2 == 1) idx += even_t.lanes();
                indices[i] = idx;
            }

<<<<<<< HEAD
            debug(2) << "Interleaving 2 vectors, p1\n";
            Value *value = builder->CreateShuffleVector(a, b, ConstantVector::get(indices));
            if (debug::debug_level >= 2) value -> dump();
            return value;
=======
            return shuffle_vectors(a, b, indices);
>>>>>>> e663c68a
        } else {
            vector<int> indices(type.lanes());
            for (int i = 0, idx = 0; i < type.lanes(); i++) {
                if (i % vecs.size() < vecs.size()-1) {
                    if (idx % 2 == 0) {
                        indices[i] = idx / 2;
                    } else {
                        indices[i] = idx / 2 + even_t.lanes();
                    }

                    ++idx;
                } else {
                    indices[i] = -1;
                }
            }

<<<<<<< HEAD
            debug(2) << "Interleaving 2 vectors, p2\n";
            Value *ab = builder->CreateShuffleVector(a, b, ConstantVector::get(indices));
=======
            Value *ab = shuffle_vectors(a, b, indices);
>>>>>>> e663c68a

            for (int i = 0; i < type.lanes(); i++) {
                indices[i] = i < last.type().lanes() ? i : -1;
            }

<<<<<<< HEAD
            debug(2) << "Interleaving 2 vectors, p3\n";
            Value *none = UndefValue::get(llvm_type_of(last.type()));
            Value *c = builder->CreateShuffleVector(codegen(last), none, ConstantVector::get(indices));
            if (debug::debug_level >= 2) c -> dump();

=======
            Value *c = shuffle_vectors(codegen(last), indices);
>>>>>>> e663c68a

            for (int i = 0; i < type.lanes(); i++) {
                if (i % vecs.size() < vecs.size()-1) {
                    indices[i] = i;
                } else {
                    indices[i] = i / vecs.size() + type.lanes();
                }
            }

<<<<<<< HEAD
            debug(2) << "Interleaving 2 vectors, p4\n";
            Value *value = builder->CreateShuffleVector(ab, c, ConstantVector::get(indices));
            if (debug::debug_level >= 2) value -> dump();
            return value;
=======
            return shuffle_vectors(ab, c, indices);
>>>>>>> e663c68a
        }
    }
}

void CodeGen_LLVM::scalarize(Expr e) {
    llvm::Type *result_type = llvm_type_of(e.type());

    Value *result = UndefValue::get(result_type);

    for (int i = 0; i < e.type().lanes(); i++) {
        Value *v = codegen(extract_lane(e, i));
        result = builder->CreateInsertElement(result, v, ConstantInt::get(i32, i));
        debug(2) << "Generate InsertElement scalarize\n";
        if (debug::debug_level >= 2) result -> dump();
    }
    value = result;
}

void CodeGen_LLVM::visit(const Call *op) {
    internal_assert(op->call_type == Call::Extern ||
                    op->call_type == Call::ExternCPlusPlus ||
                    op->call_type == Call::Intrinsic ||
                    op->call_type == Call::PureExtern ||
                    op->call_type == Call::PureIntrinsic)
        << "Can only codegen extern calls and intrinsics\n";

    // Some call nodes are actually injected at various stages as a
    // cue for llvm to generate particular ops. In general these are
    // handled in the standard library, but ones with e.g. varying
    // types are handled here.
    if (op->is_intrinsic(Call::shuffle_vector)) {
        internal_assert((int) op->args.size() == 1 + op->type.lanes());
        vector<int> indices(op->type.lanes());
        for (size_t i = 0; i < indices.size(); i++) {
            const IntImm *idx = op->args[i+1].as<IntImm>();
            internal_assert(idx);
            internal_assert(idx->value >= 0 && idx->value <= op->args[0].type().lanes());
            indices[i] = idx->value;
        }

<<<<<<< HEAD
        // If the indices are a contiguous ramp, generate a call to slice_vector instead.
        bool is_ramp = true;
        for (size_t i = 0; i + 1 < indices.size(); i++) {
            if (indices[i] + 1 != indices[i + 1]) {
                is_ramp = false;
                break;
            }
        }
        if (is_ramp) {
            debug(0) << "Using slice_vector for shuffle_vector " << Expr(op) << "\n";
            value = slice_vector(codegen(op->args[0]), indices[0], op->type.lanes());
        } else {
            vector<Constant *> indices_values(op->type.lanes());
            for (size_t i = 0; i < indices_values.size(); i++) {
                indices_values[i] = ConstantInt::get(i32, indices[i]);
            }
            Value *arg = codegen(op->args[0]);

            // Make a size 1 vector of undef at the end to mix in undef values.
            Value *undefs = UndefValue::get(arg->getType());
            value = builder->CreateShuffleVector(arg, undefs, ConstantVector::get(indices_values));
        }
=======
        value = shuffle_vectors(arg, indices);
>>>>>>> e663c68a

        if (op->type.is_scalar()) {
            value = builder->CreateExtractElement(value, ConstantInt::get(i32, 0));
        }
    } else if (op->is_intrinsic(Call::interleave_vectors)) {
        internal_assert(0 < op->args.size());
        value = interleave_vectors(op->type, op->args);
    } else if (op->is_intrinsic(Call::debug_to_file)) {
        internal_assert(op->args.size() == 3);
        const StringImm *filename = op->args[0].as<StringImm>();
        internal_assert(filename) << "Malformed debug_to_file node\n";
        // Grab the function from the initial module
        llvm::Function *debug_to_file = module->getFunction("halide_debug_to_file");
        internal_assert(debug_to_file) << "Could not find halide_debug_to_file function in initial module\n";

        // Make the filename a global string constant
        Value *user_context = get_user_context();
        Value *char_ptr = codegen(Expr(filename));
        vector<Value *> args = {user_context, char_ptr, codegen(op->args[1])};

        Value *buffer = codegen(op->args[2]);
        buffer = builder->CreatePointerCast(buffer, buffer_t_type->getPointerTo());
        args.push_back(buffer);

        value = builder->CreateCall(debug_to_file, args);

    } else if (op->is_intrinsic(Call::bitwise_and)) {
        internal_assert(op->args.size() == 2);
        value = builder->CreateAnd(codegen(op->args[0]), codegen(op->args[1]));
    } else if (op->is_intrinsic(Call::bitwise_xor)) {
        internal_assert(op->args.size() == 2);
        value = builder->CreateXor(codegen(op->args[0]), codegen(op->args[1]));
    } else if (op->is_intrinsic(Call::bitwise_or)) {
        internal_assert(op->args.size() == 2);
        value = builder->CreateOr(codegen(op->args[0]), codegen(op->args[1]));
    } else if (op->is_intrinsic(Call::bitwise_not)) {
        internal_assert(op->args.size() == 1);
        value = builder->CreateNot(codegen(op->args[0]));
    } else if (op->is_intrinsic(Call::reinterpret)) {
        internal_assert(op->args.size() == 1);
        Type dst = op->type;
        Type src = op->args[0].type();
        llvm::Type *llvm_dst = llvm_type_of(dst);
        value = codegen(op->args[0]);
        if (src.is_handle() && !dst.is_handle()) {
            internal_assert(dst.is_uint() && dst.bits() == 64);

            // Handle -> UInt64
            llvm::DataLayout d(module.get());
            if (d.getPointerSize() == 4) {
                llvm::Type *intermediate = llvm_type_of(UInt(32, dst.lanes()));
                value = builder->CreatePtrToInt(value, intermediate);
                value = builder->CreateZExt(value, llvm_dst);
            } else if (d.getPointerSize() == 8) {
                value = builder->CreatePtrToInt(value, llvm_dst);
            } else {
                internal_error << "Pointer size is neither 4 nor 8 bytes\n";
            }

        } else if (dst.is_handle() && !src.is_handle()) {
            internal_assert(src.is_uint() && src.bits() == 64);

            // UInt64 -> Handle
            llvm::DataLayout d(module.get());
            if (d.getPointerSize() == 4) {
                llvm::Type *intermediate = llvm_type_of(UInt(32, src.lanes()));
                value = builder->CreateTrunc(value, intermediate);
                value = builder->CreateIntToPtr(value, llvm_dst);
            } else if (d.getPointerSize() == 8) {
                value = builder->CreateIntToPtr(value, llvm_dst);
            } else {
                internal_error << "Pointer size is neither 4 nor 8 bytes\n";
            }

        } else {
            value = builder->CreateBitCast(codegen(op->args[0]), llvm_dst);
        }
    } else if (op->is_intrinsic(Call::shift_left)) {
        internal_assert(op->args.size() == 2);
        value = builder->CreateShl(codegen(op->args[0]), codegen(op->args[1]));
    } else if (op->is_intrinsic(Call::shift_right)) {
        internal_assert(op->args.size() == 2);
        if (op->type.is_int()) {
            value = builder->CreateAShr(codegen(op->args[0]), codegen(op->args[1]));
        } else {
            value = builder->CreateLShr(codegen(op->args[0]), codegen(op->args[1]));
        }
    } else if (op->is_intrinsic(Call::abs)) {

        internal_assert(op->args.size() == 1);

        // Check if an appropriate vector abs for this type exists in the initial module
        Type t = op->args[0].type();
        string name = (t.is_float() ? "abs_f" : "abs_i") + std::to_string(t.bits());
        llvm::Function * builtin_abs =
            find_vector_runtime_function(name, op->type.lanes()).first;

        if (t.is_vector() && builtin_abs) {
            codegen(Call::make(op->type, name, op->args, Call::Extern));
        } else {
            // Generate select(x >= 0, x, -x) instead
            string x_name = unique_name('x');
            Expr x = Variable::make(op->args[0].type(), x_name);
            value = codegen(Let::make(x_name, op->args[0], select(x >= 0, x, -x)));
        }
    } else if (op->is_intrinsic(Call::absd)) {

        internal_assert(op->args.size() == 2);

        Expr a = op->args[0];
        Expr b = op->args[1];

        // Check if an appropriate vector abs for this type exists in the initial module
        Type t = a.type();
        string name;
        if (t.is_float()) {
            codegen(abs(a - b));
            return;
        } else if (t.is_int()) {
            name = "absd_i" + std::to_string(t.bits());
        } else {
            name = "absd_u" + std::to_string(t.bits());
        }

        llvm::Function *builtin_absd =
            find_vector_runtime_function(name, op->type.lanes()).first;

        if (t.is_vector() && builtin_absd) {
            codegen(Call::make(op->type, name, op->args, Call::Extern));
        } else {
            // Use a select instead
            string a_name = unique_name('a');
            string b_name = unique_name('b');
            Expr a_var = Variable::make(op->args[0].type(), a_name);
            Expr b_var = Variable::make(op->args[1].type(), b_name);
            codegen(Let::make(a_name, op->args[0],
                              Let::make(b_name, op->args[1],
                                        Select::make(a_var < b_var, b_var - a_var, a_var - b_var))));
        }
    } else if (op->is_intrinsic("div_round_to_zero")) {
        internal_assert(op->args.size() == 2);
        Value *a = codegen(op->args[0]);
        Value *b = codegen(op->args[1]);
        if (op->type.is_int()) {
            value = builder->CreateSDiv(a, b);
        } else if (op->type.is_uint()) {
            value = builder->CreateUDiv(a, b);
        } else {
            internal_error << "div_round_to_zero of non-integer type.\n";
        }
    } else if (op->is_intrinsic("mod_round_to_zero")) {
        internal_assert(op->args.size() == 2);
        Value *a = codegen(op->args[0]);
        Value *b = codegen(op->args[1]);
        if (op->type.is_int()) {
            value = builder->CreateSRem(a, b);
        } else if (op->type.is_uint()) {
            value = builder->CreateURem(a, b);
        } else {
            internal_error << "mod_round_to_zero of non-integer type.\n";
        }
    } else if (op->is_intrinsic(Call::copy_buffer_t)) {
        // Make some memory for this buffer_t
        Value *dst = create_alloca_at_entry(buffer_t_type, 1);
        Value *src = codegen(op->args[0]);
        src = builder->CreatePointerCast(src, buffer_t_type->getPointerTo());
        src = builder->CreateLoad(src);
        builder->CreateStore(src, dst);
        value = dst;
    } else if (op->is_intrinsic(Call::create_buffer_t)) {
        // Make some memory for this buffer_t
        Value *buffer = create_alloca_at_entry(buffer_t_type, 1);

        // Populate the fields
        internal_assert(op->args[0].type().is_handle())
            << "The first argument to create_buffer_t must be a Handle\n";
        Value *host_ptr = codegen(op->args[0]);
        host_ptr = builder->CreatePointerCast(host_ptr, i8->getPointerTo());
        builder->CreateStore(host_ptr, buffer_host_ptr(buffer));

        // Type check integer arguments
        for (size_t i = 2; i < op->args.size(); i++) {
            internal_assert(op->args[i].type() == Int(32))
                << "All arguments to create_buffer_t beyond the second must have type Int(32)\n";
        }

        // Second argument is used solely for its Type. Value is unimportant.
        // Currenty, only the size matters, but ultimately we will encode
        // complete type info in buffer_t.
        Value *elem_size = codegen(op->args[1].type().bytes());
        builder->CreateStore(elem_size, buffer_elem_size_ptr(buffer));

        int dims = (op->args.size() - 2) / 3;
        user_assert(dims <= 4)
            << "Halide currently has a limit of four dimensions on "
            << "Funcs used on the GPU or passed to extern stages.\n";
        for (int i = 0; i < 4; i++) {
            Value *min, *extent, *stride;
            if (i < dims) {
                min    = codegen(op->args[i*3+2]);
                extent = codegen(op->args[i*3+3]);
                stride = codegen(op->args[i*3+4]);
            } else {
                min = extent = stride = ConstantInt::get(i32, 0);
            }
            builder->CreateStore(min, buffer_min_ptr(buffer, i));
            builder->CreateStore(extent, buffer_extent_ptr(buffer, i));
            builder->CreateStore(stride, buffer_stride_ptr(buffer, i));
        }

        builder->CreateStore(ConstantInt::get(i8, 0), buffer_host_dirty_ptr(buffer));
        builder->CreateStore(ConstantInt::get(i8, 0), buffer_dev_dirty_ptr(buffer));
        builder->CreateStore(ConstantInt::get(i64, 0), buffer_dev_ptr(buffer));

        value = buffer;
    } else if (op->is_intrinsic(Call::extract_buffer_host)) {
        internal_assert(op->args.size() == 1);
        Value *buffer = codegen(op->args[0]);
        buffer = builder->CreatePointerCast(buffer, buffer_t_type->getPointerTo());
        value = buffer_host(buffer);
    } else if (op->is_intrinsic(Call::extract_buffer_min)) {
        internal_assert(op->args.size() == 2);
        const IntImm *idx = op->args[1].as<IntImm>();
        internal_assert(idx);
        Value *buffer = codegen(op->args[0]);
        buffer = builder->CreatePointerCast(buffer, buffer_t_type->getPointerTo());
        value = buffer_min(buffer, idx->value);
    } else if (op->is_intrinsic(Call::extract_buffer_max)) {
        internal_assert(op->args.size() == 2);
        const IntImm *idx = op->args[1].as<IntImm>();
        internal_assert(idx);
        Value *buffer = codegen(op->args[0]);
        buffer = builder->CreatePointerCast(buffer, buffer_t_type->getPointerTo());
        Value *extent = buffer_extent(buffer, idx->value);
        Value *min = buffer_min(buffer, idx->value);
        Value *max_plus_one = builder->CreateNSWAdd(min, extent);
        value = builder->CreateNSWSub(max_plus_one, ConstantInt::get(i32, 1));
    } else if (op->is_intrinsic(Call::rewrite_buffer)) {
        int dims = ((int)(op->args.size())-2)/3;
        internal_assert((int)(op->args.size()) == dims*3 + 2);
        internal_assert(dims <= 4);

        Value *buffer = codegen(op->args[0]);

        // Rewrite the buffer_t using the args
        builder->CreateStore(codegen(op->args[1]), buffer_elem_size_ptr(buffer));
        for (int i = 0; i < dims; i++) {
            builder->CreateStore(codegen(op->args[i*3+2]), buffer_min_ptr(buffer, i));
            builder->CreateStore(codegen(op->args[i*3+3]), buffer_extent_ptr(buffer, i));
            builder->CreateStore(codegen(op->args[i*3+4]), buffer_stride_ptr(buffer, i));
        }
        for (int i = dims; i < 4; i++) {
            builder->CreateStore(ConstantInt::get(i32, 0), buffer_min_ptr(buffer, i));
            builder->CreateStore(ConstantInt::get(i32, 0), buffer_extent_ptr(buffer, i));
            builder->CreateStore(ConstantInt::get(i32, 0), buffer_stride_ptr(buffer, i));
        }

        // From the point of view of the continued code (a containing assert stmt), this returns true.
        value = codegen(const_true());
    } else if (op->is_intrinsic(Call::set_host_dirty)) {
        internal_assert(op->args.size() == 2);
        Value *buffer = codegen(op->args[0]);
        Value *arg = codegen(op->args[1]);
        builder->CreateStore(arg, buffer_host_dirty_ptr(buffer));
        value = ConstantInt::get(i32, 0);
    } else if (op->is_intrinsic(Call::set_dev_dirty)) {
        internal_assert(op->args.size() == 2);
        Value *buffer = codegen(op->args[0]);
        Value *arg = codegen(op->args[1]);
        builder->CreateStore(arg, buffer_dev_dirty_ptr(buffer));
        value = ConstantInt::get(i32, 0);
    } else if (op->is_intrinsic(Call::null_handle)) {
        internal_assert(op->args.size() == 0) << "null_handle takes no arguments\n";
        internal_assert(op->type.is_handle()) << "null_handle must return a Handle type\n";
        value = ConstantPointerNull::get(i8->getPointerTo());
    } else if (op->is_intrinsic(Call::address_of)) {
        internal_assert(op->args.size() == 1) << "address_of takes one argument\n";
        internal_assert(op->type.is_handle()) << "address_of must return a Handle type\n";
        const Load *load = op->args[0].as<Load>();
        internal_assert(load) << "The sole argument to address_of must be a Load node\n";
        internal_assert(load->index.type().is_scalar()) << "Can't take the address of a vector load\n";

        value = codegen_buffer_pointer(load->name, load->type, load->index);

    } else if (op->is_intrinsic(Call::trace) ||
               op->is_intrinsic(Call::trace_expr)) {

        int int_args = (int)(op->args.size()) - 5;
        internal_assert(int_args >= 0);

        // Make a global string for the func name. Should be the same for all lanes.
        Value *name = codegen(unbroadcast(op->args[0]));

        // Codegen the event type. Should be the same for all lanes.
        Value *event_type = codegen(unbroadcast(op->args[1]));

        // Codegen the buffer id
        Expr id = op->args[2];
        Value *realization_id;
        if (id.as<Broadcast>()) {
            realization_id = codegen(unbroadcast(id));
        } else {
            realization_id = codegen(id);
        }

        // Codegen the value index. Should be the same for all lanes.
        Value *value_index = codegen(unbroadcast(op->args[3]));

        // Allocate and populate a stack entry for the value arg
        Type type = op->args[4].type();
        Value *value_stored_array = create_alloca_at_entry(llvm_type_of(type), 1);
        Value *value_stored = codegen(op->args[4]);
        builder->CreateStore(value_stored, value_stored_array);
        value_stored_array = builder->CreatePointerCast(value_stored_array, i8->getPointerTo());

        // Allocate and populate a stack array for the integer args
        Value *coords;
        if (int_args > 0) {
            llvm::Type *coords_type = llvm_type_of(op->args[5].type());
            coords = create_alloca_at_entry(coords_type, int_args);
            for (int i = 0; i < int_args; i++) {
                Value *coord_ptr =
                    builder->CreateConstInBoundsGEP1_32(
#if LLVM_VERSION >= 37
                        coords_type,
#endif
                        coords,
                        i);
                builder->CreateStore(codegen(op->args[5+i]), coord_ptr);
            }
            coords = builder->CreatePointerCast(coords, i32->getPointerTo());
        } else {
            coords = Constant::getNullValue(i32->getPointerTo());
        }

        StructType *trace_event_type = module->getTypeByName("struct.halide_trace_event");
        user_assert(trace_event_type) << "The module being generated does not support tracing.\n";
        Value *trace_event = create_alloca_at_entry(trace_event_type, 1);

        Value *members[10] = {
            name,
            event_type,
            realization_id,
            ConstantInt::get(i32, type.code()),
            ConstantInt::get(i32, type.bits()),
            ConstantInt::get(i32, type.lanes()),
            value_index,
            value_stored_array,
            ConstantInt::get(i32, int_args * type.lanes()),
            coords};

        for (size_t i = 0; i < sizeof(members)/sizeof(members[0]); i++) {
            Value *field_ptr =
                builder->CreateConstInBoundsGEP2_32(
#if LLVM_VERSION >= 37
                    trace_event_type,
#endif
                    trace_event,
                    0,
                    i);
            builder->CreateStore(members[i], field_ptr);
        }

        // Call the runtime function
        vector<Value *> args(2);
        args[0] = get_user_context();
        args[1] = trace_event;

        llvm::Function *trace_fn = module->getFunction("halide_trace");
        internal_assert(trace_fn);

        value = builder->CreateCall(trace_fn, args);

        if (op->is_intrinsic(Call::trace_expr)) {
            value = value_stored;
        }

    } else if (op->is_intrinsic(Call::lerp)) {
        internal_assert(op->args.size() == 3);
        value = codegen(lower_lerp(op->args[0], op->args[1], op->args[2]));
    } else if (op->is_intrinsic(Call::popcount)) {
        internal_assert(op->args.size() == 1);
        std::vector<llvm::Type*> arg_type(1);
        arg_type[0] = llvm_type_of(op->args[0].type());
        llvm::Function *fn = Intrinsic::getDeclaration(module.get(), Intrinsic::ctpop, arg_type);
        CallInst *call = builder->CreateCall(fn, codegen(op->args[0]));
        value = call;
    } else if (op->is_intrinsic(Call::count_leading_zeros) ||
               op->is_intrinsic(Call::count_trailing_zeros)) {
        internal_assert(op->args.size() == 1);
        std::vector<llvm::Type*> arg_type(1);
        arg_type[0] = llvm_type_of(op->args[0].type());
        llvm::Function *fn = Intrinsic::getDeclaration(module.get(),
                                                       (op->is_intrinsic(Call::count_leading_zeros)) ? Intrinsic::ctlz :
                                                       Intrinsic::cttz,
                                                       arg_type);
        llvm::Value *zero_is_not_undef = llvm::ConstantInt::getFalse(*context);
        llvm::Value *args[2] = { codegen(op->args[0]), zero_is_not_undef };
        CallInst *call = builder->CreateCall(fn, args);
        value = call;
    } else if (op->is_intrinsic(Call::return_second)) {
        internal_assert(op->args.size() == 2);
        codegen(op->args[0]);
        value = codegen(op->args[1]);
    } else if (op->is_intrinsic(Call::if_then_else)) {
        if (op->type.is_vector()) {
            scalarize(op);

        } else {

            internal_assert(op->args.size() == 3);

            BasicBlock *true_bb = BasicBlock::Create(*context, "true_bb", function);
            BasicBlock *false_bb = BasicBlock::Create(*context, "false_bb", function);
            BasicBlock *after_bb = BasicBlock::Create(*context, "after_bb", function);
            builder->CreateCondBr(codegen(op->args[0]), true_bb, false_bb);
            builder->SetInsertPoint(true_bb);
            Value *true_value = codegen(op->args[1]);
            builder->CreateBr(after_bb);

            builder->SetInsertPoint(false_bb);
            Value *false_value = codegen(op->args[2]);
            builder->CreateBr(after_bb);

            builder->SetInsertPoint(after_bb);

            PHINode *phi = builder->CreatePHI(true_value->getType(), 2);
            phi->addIncoming(true_value, true_bb);
            phi->addIncoming(false_value, false_bb);

            value = phi;
        }
    } else if (op->is_intrinsic(Call::make_struct)) {
        if (op->type.is_vector()) {
            // Make a vector-of-structs
            scalarize(op);
        } else {
            // Codegen each element.
            assert(!op->args.empty());
            vector<llvm::Value *> args(op->args.size());
            vector<llvm::Type *> types(op->args.size());
            for (size_t i = 0; i < op->args.size(); i++) {
                args[i] = codegen(op->args[i]);
                types[i] = args[i]->getType();
            }

            // Create an struct on the stack.
            StructType *struct_t = StructType::create(types);
            Value *ptr = create_alloca_at_entry(struct_t, 1);

            // Put the elements in the struct.
            for (size_t i = 0; i < args.size(); i++) {
                Value *field_ptr =
                    builder->CreateConstInBoundsGEP2_32(
#if LLVM_VERSION >= 37
                        struct_t,
#endif
                        ptr,
                        0,
                        i);
                builder->CreateStore(args[i], field_ptr);
            }

            value = ptr;
        }

    } else if (op->is_intrinsic(Call::stringify)) {
        assert(!op->args.empty());

        if (op->type.is_vector()) {
            scalarize(op);
        } else {

            // Compute the maximum possible size of the message.
            int buf_size = 1; // One for the terminating zero.
            for (size_t i = 0; i < op->args.size(); i++) {
                Type t = op->args[i].type();
                if (op->args[i].as<StringImm>()) {
                    buf_size += op->args[i].as<StringImm>()->value.size();
                } else if (t.is_int() || t.is_uint()) {
                    buf_size += 19; // 2^64 = 18446744073709551616
                } else if (t.is_float()) {
                    if (t.bits() == 32) {
                        buf_size += 47; // %f format of max negative float
                    } else {
                        buf_size += 14; // Scientific notation with 6 decimal places.
                    }
                } else {
                    internal_assert(t.is_handle());
                    buf_size += 18; // 0x0123456789abcdef
                }
            }
            // Round up to a multiple of 16 bytes.
            buf_size = ((buf_size + 15)/16)*16;

            // Clamp to at most 8k.
            if (buf_size > 8192) buf_size = 8192;

            // Allocate a stack array to hold the message.
            llvm::Value *buf = create_alloca_at_entry(i8, buf_size);

            llvm::Value *dst = buf;
            llvm::Value *buf_end = builder->CreateConstGEP1_32(buf, buf_size);

            llvm::Function *append_string  = module->getFunction("halide_string_to_string");
            llvm::Function *append_int64   = module->getFunction("halide_int64_to_string");
            llvm::Function *append_uint64  = module->getFunction("halide_uint64_to_string");
            llvm::Function *append_double  = module->getFunction("halide_double_to_string");
            llvm::Function *append_pointer = module->getFunction("halide_pointer_to_string");

            internal_assert(append_string);
            internal_assert(append_int64);
            internal_assert(append_uint64);
            internal_assert(append_double);
            internal_assert(append_pointer);

            for (size_t i = 0; i < op->args.size(); i++) {
                const StringImm *s = op->args[i].as<StringImm>();
                Type t = op->args[i].type();
                internal_assert(t.lanes() == 1);
                vector<Value *> call_args(2);
                call_args[0] = dst;
                call_args[1] = buf_end;

                if (s) {
                    call_args.push_back(codegen(op->args[i]));
                    dst = builder->CreateCall(append_string, call_args);
                } else if (t.is_int()) {
                    call_args.push_back(codegen(Cast::make(Int(64), op->args[i])));
                    call_args.push_back(ConstantInt::get(i32, 1));
                    dst = builder->CreateCall(append_int64, call_args);
                } else if (t.is_uint()) {
                    call_args.push_back(codegen(Cast::make(UInt(64), op->args[i])));
                    call_args.push_back(ConstantInt::get(i32, 1));
                    dst = builder->CreateCall(append_uint64, call_args);
                } else if (t.is_float()) {
                    call_args.push_back(codegen(Cast::make(Float(64), op->args[i])));
                    // Use scientific notation for doubles
                    call_args.push_back(ConstantInt::get(i32, t.bits() == 64 ? 1 : 0));
                    dst = builder->CreateCall(append_double, call_args);
                } else {
                    internal_assert(t.is_handle());
                    call_args.push_back(codegen(op->args[i]));
                    dst = builder->CreateCall(append_pointer, call_args);
                }
            }
            value = buf;
        }
    } else if (op->is_intrinsic(Call::memoize_expr)) {
        // Used as an annotation for caching, should be invisible to
        // codegen. Ignore arguments beyond the first as they are only
        // used in the cache key.
        internal_assert(op->args.size() > 0);
        value = codegen(op->args[0]);
    } else if (op->is_intrinsic(Call::copy_memory)) {
        value = builder->CreateMemCpy(codegen(op->args[0]),
                                      codegen(op->args[1]),
                                      codegen(op->args[2]), 0);
    } else if (op->is_intrinsic(Call::register_destructor)) {
        internal_assert(op->args.size() == 2);
        const StringImm *fn = op->args[0].as<StringImm>();
        internal_assert(fn);
        Expr arg = op->args[1];
        internal_assert(arg.type().is_handle());
        llvm::Function *f = module->getFunction(fn->value);
        if (!f) {
            llvm::Type *arg_types[] = {i8->getPointerTo(), i8->getPointerTo()};
            FunctionType *func_t = FunctionType::get(void_t, arg_types, false);
            f = llvm::Function::Create(func_t, llvm::Function::ExternalLinkage, fn->value, module.get());
            f->setCallingConv(CallingConv::C);
        }
        register_destructor(f, codegen(arg), Always);
    } else if (op->call_type == Call::Intrinsic ||
               op->call_type == Call::PureIntrinsic) {
        internal_error << "Unknown intrinsic: " << op->name << "\n";
    } else if (op->call_type == Call::PureExtern && op->name == "pow_f32") {
        internal_assert(op->args.size() == 2);
        Expr x = op->args[0];
        Expr y = op->args[1];
        Expr e = Internal::halide_exp(Internal::halide_log(x) * y);
        e.accept(this);
    } else if (op->call_type == Call::PureExtern && op->name == "log_f32") {
        internal_assert(op->args.size() == 1);
        Expr e = Internal::halide_log(op->args[0]);
        e.accept(this);
    } else if (op->call_type == Call::PureExtern && op->name == "exp_f32") {
        internal_assert(op->args.size() == 1);
        Expr e = Internal::halide_exp(op->args[0]);
        e.accept(this);
    } else if (op->call_type == Call::PureExtern &&
               (op->name == "is_nan_f32" || op->name == "is_nan_f64")) {
        internal_assert(op->args.size() == 1);
        Value *a = codegen(op->args[0]);
        value = builder->CreateFCmpUNO(a, a);
    } else {
        // It's an extern call.

        std::string name;
        if (op->call_type == Call::ExternCPlusPlus) {
            user_assert(get_target().has_feature(Target::CPlusPlusMangling)) <<
                "Target must specify C++ name mangling (\"c_plus_plus_name_mangling\") in order to call C++ externs. (" <<
                op->name << ")\n";

            std::vector<std::string> namespaces;
            name = extract_namespaces(op->name, namespaces);
            std::vector<ExternFuncArgument> mangle_args;
            for (const auto &arg : op->args) {
                mangle_args.push_back(ExternFuncArgument(arg));
            }
            name = cplusplus_function_mangled_name(name, namespaces, op->type, mangle_args, get_target());
        } else {
            name = op->name;
        }

        // Codegen the args
        vector<Value *> args(op->args.size());
        for (size_t i = 0; i < op->args.size(); i++) {
            args[i] = codegen(op->args[i]);
        }

        llvm::Function *fn = module->getFunction(name);

        llvm::Type *result_type = llvm_type_of(op->type);

        // Add a user context arg as needed. It's never a vector.
        bool takes_user_context = function_takes_user_context(op->name);
        if (takes_user_context) {
            internal_assert(fn) << "External function " << op->name << " is marked as taking user_context, but is not in the runtime module. Check if runtime_api.cpp needs to be rebuilt.\n";
            debug(4) << "Adding user_context to " << op->name << " args\n";
            args.insert(args.begin(), get_user_context());
        }

        // If we can't find it, declare it extern "C"
        if (!fn) {
            vector<llvm::Type *> arg_types(args.size());
            for (size_t i = 0; i < args.size(); i++) {
                arg_types[i] = args[i]->getType();
                if (arg_types[i]->isVectorTy()) {
                    VectorType *vt = dyn_cast<VectorType>(arg_types[i]);
                    arg_types[i] = vt->getElementType();
                }
            }

            llvm::Type *scalar_result_type = result_type;
            if (result_type->isVectorTy()) {
                VectorType *vt = dyn_cast<VectorType>(result_type);
                scalar_result_type = vt->getElementType();
            }

            FunctionType *func_t = FunctionType::get(scalar_result_type, arg_types, false);

            fn = llvm::Function::Create(func_t, llvm::Function::ExternalLinkage, name, module.get());
            fn->setCallingConv(CallingConv::C);
            debug(4) << "Did not find " << op->name << ". Declared it extern \"C\".\n";
        } else {
            debug(4) << "Found " << op->name << "\n";

            // TODO: Say something more accurate here as there is now
            // partial information in the handle_type field, but it is
            // not clear it can be matched to the LLVM types and it is
            // not always there.
            // Halide's type system doesn't preserve pointer types
            // correctly (they just get called "Handle()"), so we may
            // need to pointer cast to the appropriate type. Only look at
            // fixed params (not varags) in llvm function.
            FunctionType *func_t = fn->getFunctionType();
            for (size_t i = takes_user_context ? 1 : 0;
                 i < std::min(args.size(), (size_t)(func_t->getNumParams()));
                 i++) {
                Expr halide_arg = takes_user_context ? op->args[i-1] : op->args[i];
                if (halide_arg.type().is_handle()) {
                    llvm::Type *t = func_t->getParamType(i);

                    // Widen to vector-width as needed. If the
                    // function doesn't actually take a vector,
                    // individual lanes will be extracted below.
                    if (halide_arg.type().is_vector() &&
                        !t->isVectorTy()) {
                        t = VectorType::get(t, halide_arg.type().lanes());
                    }

                    if (t != args[i]->getType()) {
                        debug(4) << "Pointer casting argument to extern call: "
                                 << halide_arg << "\n";
                        args[i] = builder->CreatePointerCast(args[i], t);
                    }
                }
            }
        }

        if (op->type.is_scalar()) {
            CallInst *call = builder->CreateCall(fn, args);
            if (op->is_pure()) {
                call->setDoesNotAccessMemory();
            }
            call->setDoesNotThrow();
            value = call;
        } else {

            // Check if a vector version of the function already
            // exists at some useful width.
            pair<llvm::Function *, int> vec =
                find_vector_runtime_function(name, op->type.lanes());
            llvm::Function *vec_fn = vec.first;
            int w = vec.second;

            if (vec_fn) {
                value = call_intrin(llvm_type_of(op->type), w,
                                    vec_fn->getName(), args);
            } else {

                // No vector version found. Scalarize. Extract each simd
                // lane in turn and do one scalar call to the function.
                value = UndefValue::get(result_type);
                for (int i = 0; i < op->type.lanes(); i++) {
                    Value *idx = ConstantInt::get(i32, i);
                    vector<Value *> arg_lane(args.size());
                    for (size_t j = 0; j < args.size(); j++) {
                        if (args[j]->getType()->isVectorTy()) {
                            arg_lane[j] = builder->CreateExtractElement(args[j], idx);
                        } else {
                            arg_lane[j] = args[j];
                        }
                    }
                    CallInst *call = builder->CreateCall(fn, arg_lane);
                    if (op->is_pure()) {
                        call->setDoesNotAccessMemory();
                    }
                    call->setDoesNotThrow();
                    if (!call->getType()->isVoidTy()) {
                        value = builder->CreateInsertElement(value, call, idx);
                        debug(2) << "Generate InsertElement call\n";
                        if (debug::debug_level >= 2) value -> dump();
                    } // otherwise leave it as undef.
                }
            }
        }
    }
}

void CodeGen_LLVM::visit(const Let *op) {
    sym_push(op->name, codegen(op->value));
    if (op->value.type() == Int(32)) {
        alignment_info.push(op->name, modulus_remainder(op->value, alignment_info));
    }
    value = codegen(op->body);
    if (op->value.type() == Int(32)) {
        alignment_info.pop(op->name);
    }
    sym_pop(op->name);
}

void CodeGen_LLVM::visit(const LetStmt *op) {
    sym_push(op->name, codegen(op->value));

    if (op->value.type() == Int(32)) {
        alignment_info.push(op->name, modulus_remainder(op->value, alignment_info));
    }

    codegen(op->body);

    if (op->value.type() == Int(32)) {
        alignment_info.pop(op->name);
    }

    sym_pop(op->name);
}

void CodeGen_LLVM::visit(const AssertStmt *op) {
    create_assertion(codegen(op->condition), op->message);
}

Constant *CodeGen_LLVM::create_string_constant(const string &s) {
    map<string, Constant *>::iterator iter = string_constants.find(s);
    if (iter == string_constants.end()) {
        vector<char> data;
        data.reserve(s.size()+1);
        data.insert(data.end(), s.begin(), s.end());
        data.push_back(0);
        Constant *val = create_binary_blob(data, "str");
        string_constants[s] = val;
        return val;
    } else {
        return iter->second;
    }
}

Constant *CodeGen_LLVM::create_binary_blob(const vector<char> &data, const string &name) {
    llvm::Type *type = ArrayType::get(i8, data.size());
    bool constant = data.size() > 1024;
    GlobalVariable *global = new GlobalVariable(*module, type,
                                                constant, GlobalValue::PrivateLinkage,
                                                0, name);
    ArrayRef<unsigned char> data_array((const unsigned char *)&data[0], data.size());
    global->setInitializer(ConstantDataArray::get(*context, data_array));
    global->setAlignment(32);

    Constant *zero = ConstantInt::get(i32, 0);
    Constant *zeros[] = {zero, zero};
#if LLVM_VERSION >= 37
    Constant *ptr = ConstantExpr::getInBoundsGetElementPtr(type, global, zeros);
#else
    Constant *ptr = ConstantExpr::getInBoundsGetElementPtr(global, zeros);
#endif
    return ptr;
}

void CodeGen_LLVM::create_assertion(Value *cond, Expr message, llvm::Value *error_code) {

    internal_assert(!message.defined() || message.type() == Int(32))
        << "Assertion result is not an int: " << message;

    if (target.has_feature(Target::NoAsserts)) return;

    // If the condition is a vector, fold it down to a scalar
    VectorType *vt = dyn_cast<VectorType>(cond->getType());
    if (vt) {
        Value *scalar_cond = builder->CreateExtractElement(cond, ConstantInt::get(i32, 0));
        for (unsigned i = 1; i < vt->getNumElements(); i++) {
            Value *lane = builder->CreateExtractElement(cond, ConstantInt::get(i32, i));
            scalar_cond = builder->CreateAnd(scalar_cond, lane);
        }
        cond = scalar_cond;
    }

    // Make a new basic block for the assert
    BasicBlock *assert_fails_bb = BasicBlock::Create(*context, "assert failed", function);
    BasicBlock *assert_succeeds_bb = BasicBlock::Create(*context, "assert succeeded", function);

    // If the condition fails, enter the assert body, otherwise, enter the block after
    builder->CreateCondBr(cond, assert_succeeds_bb, assert_fails_bb, very_likely_branch);

    // Build the failure case
    builder->SetInsertPoint(assert_fails_bb);

    // Call the error handler
    if (!error_code) error_code = codegen(message);

    return_with_error_code(error_code);

    // Continue on using the success case
    builder->SetInsertPoint(assert_succeeds_bb);
}

void CodeGen_LLVM::return_with_error_code(llvm::Value *error_code) {
    // Branch to the destructor block, which cleans up and then bails out.
    BasicBlock *dtors = get_destructor_block();

    // Hook up our error code to the phi node that the destructor block starts with.
    PHINode *phi = dyn_cast<PHINode>(dtors->begin());
    internal_assert(phi) << "The destructor block is supposed to start with a phi node\n";
    phi->addIncoming(error_code, builder->GetInsertBlock());

    builder->CreateBr(get_destructor_block());
}

void CodeGen_LLVM::visit(const ProducerConsumer *op) {
    BasicBlock *produce = BasicBlock::Create(*context, std::string("produce ") + op->name, function);
    builder->CreateBr(produce);
    builder->SetInsertPoint(produce);
    codegen(op->produce);

    if (op->update.defined()) {
        BasicBlock *update = BasicBlock::Create(*context, std::string("update ") + op->name, function);
        builder->CreateBr(update);
        builder->SetInsertPoint(update);
        codegen(op->update);
    }

    BasicBlock *consume = BasicBlock::Create(*context, std::string("consume ") + op->name, function);
    builder->CreateBr(consume);
    builder->SetInsertPoint(consume);
    codegen(op->consume);
}

void CodeGen_LLVM::visit(const For *op) {
    Value *min = codegen(op->min);
    Value *extent = codegen(op->extent);

    if (op->for_type == ForType::Serial) {
        Value *max = builder->CreateNSWAdd(min, extent);

        BasicBlock *preheader_bb = builder->GetInsertBlock();

        // Make a new basic block for the loop
        BasicBlock *loop_bb = BasicBlock::Create(*context, std::string("for ") + op->name, function);
        // Create the block that comes after the loop
        BasicBlock *after_bb = BasicBlock::Create(*context, std::string("end for ") + op->name, function);

        // If min < max, fall through to the loop bb
        Value *enter_condition = builder->CreateICmpSLT(min, max);
        builder->CreateCondBr(enter_condition, loop_bb, after_bb, very_likely_branch);
        builder->SetInsertPoint(loop_bb);

        // Make our phi node.
        PHINode *phi = builder->CreatePHI(i32, 2);
        phi->addIncoming(min, preheader_bb);

        // Within the loop, the variable is equal to the phi value
        sym_push(op->name, phi);

        // Emit the loop body
        codegen(op->body);

        // Update the counter
        Value *next_var = builder->CreateNSWAdd(phi, ConstantInt::get(i32, 1));

        // Add the back-edge to the phi node
        phi->addIncoming(next_var, builder->GetInsertBlock());

        // Maybe exit the loop
        Value *end_condition = builder->CreateICmpNE(next_var, max);
        builder->CreateCondBr(end_condition, loop_bb, after_bb);

        builder->SetInsertPoint(after_bb);

        // Pop the loop variable from the scope
        sym_pop(op->name);
    } else if (op->for_type == ForType::Parallel) {

        debug(3) << "Entering parallel for loop over " << op->name << "\n";

        // Find every symbol that the body of this loop refers to
        // and dump it into a closure
        Closure closure(op->body, op->name);

        // Allocate a closure
        StructType *closure_t = build_closure_type(closure, buffer_t_type, context);
        Value *ptr = create_alloca_at_entry(closure_t, 1);

        // Fill in the closure
        pack_closure(closure_t, ptr, closure, symbol_table, buffer_t_type, builder);

        // Make a new function that does one iteration of the body of the loop
        llvm::Type *voidPointerType = (llvm::Type *)(i8->getPointerTo());
        llvm::Type *args_t[] = {voidPointerType, i32, voidPointerType};
        FunctionType *func_t = FunctionType::get(i32, args_t, false);
        llvm::Function *containing_function = function;
        function = llvm::Function::Create(func_t, llvm::Function::InternalLinkage,
                                          "par for " + function->getName() + "_" + op->name, module.get());
        function->setDoesNotAlias(3);

        // Make the initial basic block and jump the builder into the new function
        IRBuilderBase::InsertPoint call_site = builder->saveIP();
        BasicBlock *block = BasicBlock::Create(*context, "entry", function);
        builder->SetInsertPoint(block);

        // Get the user context value before swapping out the symbol table.
        Value *user_context = get_user_context();

        // Save the destructor block
        BasicBlock *parent_destructor_block = destructor_block;
        destructor_block = nullptr;

        // Make a new scope to use
        Scope<Value *> saved_symbol_table;
        symbol_table.swap(saved_symbol_table);

        // Get the function arguments

        // The user context is first argument of the function; it's
        // important that we override the name to be "__user_context",
        // since the LLVM function has a random auto-generated name for
        // this argument.
        llvm::Function::arg_iterator iter = function->arg_begin();
        sym_push("__user_context", iterator_to_pointer(iter));

        // Next is the loop variable.
        ++iter;
        sym_push(op->name, iterator_to_pointer(iter));

        // The closure pointer is the third and last argument.
        ++iter;
        iter->setName("closure");
        Value *closure_handle = builder->CreatePointerCast(iterator_to_pointer(iter),
                                                           closure_t->getPointerTo());
        // Load everything from the closure into the new scope
        unpack_closure(closure, symbol_table, closure_t, closure_handle, builder);

        // Generate the new function body
        codegen(op->body);

        // Return success
        return_with_error_code(ConstantInt::get(i32, 0));

        // Move the builder back to the main function and call do_par_for
        builder->restoreIP(call_site);
        llvm::Function *do_par_for = module->getFunction("halide_do_par_for");
        internal_assert(do_par_for) << "Could not find halide_do_par_for in initial module\n";
        do_par_for->setDoesNotAlias(5);
        //do_par_for->setDoesNotCapture(5);
        ptr = builder->CreatePointerCast(ptr, i8->getPointerTo());
        Value *args[] = {user_context, function, min, extent, ptr};
        debug(4) << "Creating call to do_par_for\n";
        Value *result = builder->CreateCall(do_par_for, args);

        debug(3) << "Leaving parallel for loop over " << op->name << "\n";

        // Now restore the scope
        symbol_table.swap(saved_symbol_table);
        function = containing_function;

        // Restore the destructor block
        destructor_block = parent_destructor_block;

        // Check for success
        Value *did_succeed = builder->CreateICmpEQ(result, ConstantInt::get(i32, 0));
        create_assertion(did_succeed, Expr(), result);

    } else {
        internal_error << "Unknown type of For node. Only Serial and Parallel For nodes should survive down to codegen.\n";
    }
}

void CodeGen_LLVM::visit(const Store *op) {
    // Even on 32-bit systems, Handles are treated as 64-bit in
    // memory, so convert stores of handles to stores of uint64_ts.
    if (op->value.type().is_handle()) {
        Expr v = reinterpret(UInt(64, op->value.type().lanes()), op->value);
        codegen(Store::make(op->name, v, op->index, op->param));
        return;
    }

    Halide::Type value_type = op->value.type();
    Value *val = codegen(op->value);
    bool is_external = (external_buffer.find(op->name) != external_buffer.end());
    // Scalar
    if (value_type.is_scalar()) {
        Value *ptr = codegen_buffer_pointer(op->name, value_type, op->index);
        StoreInst *store = builder->CreateAlignedStore(val, ptr, value_type.bytes());
        add_tbaa_metadata(store, op->name, op->index);
    } else {
        int alignment = value_type.bytes();
        const Ramp *ramp = op->index.as<Ramp>();
        if (ramp && is_one(ramp->stride)) {

            int native_bits = native_vector_bits();
            int native_bytes = native_bits / 8;

            // Boost the alignment if possible, up to the native vector width.
            ModulusRemainder mod_rem = modulus_remainder(ramp->base, alignment_info);
            while ((mod_rem.remainder & 1) == 0 &&
                   (mod_rem.modulus & 1) == 0 &&
                   alignment < native_bytes) {
                mod_rem.modulus /= 2;
                mod_rem.remainder /= 2;
                alignment *= 2;
            }

            // If it is an external buffer, then we cannot assume that the host pointer
            // is aligned to at least the native vector width. However, we may be able to do
            // better than just assuming that it is unaligned.
            if (is_external && op->param.defined()) {
                int host_alignment = op->param.host_alignment();
                alignment = gcd(alignment, host_alignment);
            }

            // For dense vector stores wider than the native vector
            // width, bust them up into native vectors.
            debug(4) << "Generating store w/ alignment: " << alignment << "\n";
            debug(4) << "Type: " << value_type << "\n";
            debug(4) << "Index: " << op->index << "\n";
            int store_lanes = value_type.lanes();
            int native_lanes = native_bits / value_type.bits();

            for (int i = 0; i < store_lanes; i += native_lanes) {
                int slice_lanes = std::min(native_lanes, store_lanes - i);
                Expr slice_base = simplify(ramp->base + i);
                Expr slice_index = slice_lanes == 1 ? slice_base : Ramp::make(slice_base, 1, slice_lanes);
                Value *slice_val = slice_vector(val, i, slice_lanes);
                Value *elt_ptr = codegen_buffer_pointer(op->name, value_type.element_of(), slice_base);
                Value *vec_ptr = builder->CreatePointerCast(elt_ptr, slice_val->getType()->getPointerTo());
                StoreInst *store = builder->CreateAlignedStore(slice_val, vec_ptr, alignment);
                add_tbaa_metadata(store, op->name, slice_index);
            }
        } else if (ramp) {
            Type ptr_type = value_type.element_of();
            Value *ptr = codegen_buffer_pointer(op->name, ptr_type, ramp->base);
            const IntImm *const_stride = ramp->stride.as<IntImm>();
            Value *stride = codegen(ramp->stride);
            // Scatter without generating the indices as a vector
            for (int i = 0; i < ramp->lanes; i++) {
                Constant *lane = ConstantInt::get(i32, i);
                Value *v = builder->CreateExtractElement(val, lane);
                if (const_stride) {
                    // Use a constant offset from the base pointer
                    Value *p =
                        builder->CreateConstInBoundsGEP1_32(
#if LLVM_VERSION >= 37
                            llvm_type_of(ptr_type),
#endif
                            ptr,
                            const_stride->value * i);
                    StoreInst *store = builder->CreateStore(v, p);
                    add_tbaa_metadata(store, op->name, op->index);
                } else {
                    // Increment the pointer by the stride for each element
                    StoreInst *store = builder->CreateStore(v, ptr);
                    add_tbaa_metadata(store, op->name, op->index);
                    ptr = builder->CreateInBoundsGEP(ptr, stride);
                }
            }
        } else {
            // Scatter
            Value *index = codegen(op->index);
            for (int i = 0; i < value_type.lanes(); i++) {
                Value *lane = ConstantInt::get(i32, i);
                Value *idx = builder->CreateExtractElement(index, lane);
                Value *v = builder->CreateExtractElement(val, lane);
                Value *ptr = codegen_buffer_pointer(op->name, value_type.element_of(), idx);
                StoreInst *store = builder->CreateStore(v, ptr);
                add_tbaa_metadata(store, op->name, op->index);
            }
        }
    }

}


void CodeGen_LLVM::visit(const Block *op) {
    codegen(op->first);
    if (op->rest.defined()) codegen(op->rest);
}

void CodeGen_LLVM::visit(const Realize *op) {
    internal_error << "Realize encountered during codegen\n";
}

void CodeGen_LLVM::visit(const Provide *op) {
    internal_error << "Provide encountered during codegen\n";
}

void CodeGen_LLVM::visit(const IfThenElse *op) {
    BasicBlock *true_bb = BasicBlock::Create(*context, "true_bb", function);
    BasicBlock *false_bb = BasicBlock::Create(*context, "false_bb", function);
    BasicBlock *after_bb = BasicBlock::Create(*context, "after_bb", function);
    builder->CreateCondBr(codegen(op->condition), true_bb, false_bb);

    builder->SetInsertPoint(true_bb);
    codegen(op->then_case);
    builder->CreateBr(after_bb);

    builder->SetInsertPoint(false_bb);
    if (op->else_case.defined()) {
        codegen(op->else_case);
    }
    builder->CreateBr(after_bb);

    builder->SetInsertPoint(after_bb);
}

void CodeGen_LLVM::visit(const Evaluate *op) {
    codegen(op->value);

    // Discard result
    value = nullptr;
}

Value *CodeGen_LLVM::create_alloca_at_entry(llvm::Type *t, int n, bool zero_initialize, const string &name) {
    IRBuilderBase::InsertPoint here = builder->saveIP();
    BasicBlock *entry = &builder->GetInsertBlock()->getParent()->getEntryBlock();
    if (entry->empty()) {
        builder->SetInsertPoint(entry);
    } else {
        builder->SetInsertPoint(entry, entry->getFirstInsertionPt());
    }
    Value *size = ConstantInt::get(i32, n);
    AllocaInst *ptr = builder->CreateAlloca(t, size, name);
    if (t->isVectorTy() || n > 1) {
        ptr->setAlignment(native_vector_bits() / 8);
    }

    if (zero_initialize) {
        internal_assert(n == 1) << "Zero initialization for stack arrays not implemented\n";
        builder->CreateStore(Constant::getNullValue(t), ptr);
    }
    builder->restoreIP(here);
    return ptr;
}

Value *CodeGen_LLVM::get_user_context() const {
    Value *ctx = sym_get("__user_context", false);
    if (!ctx) {
        ctx = ConstantPointerNull::get(i8->getPointerTo()); // void*
    }
    return ctx;
}

Value *CodeGen_LLVM::call_intrin(Type result_type, int intrin_lanes,
                                 const string &name, vector<Expr> args) {
    vector<Value *> arg_values(args.size());
    for (size_t i = 0; i < args.size(); i++) {
        arg_values[i] = codegen(args[i]);
    }

    return call_intrin(llvm_type_of(result_type),
                       intrin_lanes,
                       name, arg_values);
}

Value *CodeGen_LLVM::call_intrin(llvm::Type *result_type, int intrin_lanes,
                                 const string &name, vector<Value *> arg_values) {
    internal_assert(result_type->isVectorTy()) << "call_intrin is for vector intrinsics only\n";

    int arg_lanes = (int)(result_type->getVectorNumElements());

    if (intrin_lanes != arg_lanes) {
        // Cut up each arg into appropriately-sized pieces, call the
        // intrinsic on each, then splice together the results.
        vector<Value *> results;
        for (int start = 0; start < arg_lanes; start += intrin_lanes) {
            vector<Value *> args;
            for (size_t i = 0; i < arg_values.size(); i++) {
                if (arg_values[i]->getType()->isVectorTy()) {
                    internal_assert((int)arg_values[i]->getType()->getVectorNumElements() == arg_lanes);
                    args.push_back(slice_vector(arg_values[i], start, intrin_lanes));
                } else {
                    args.push_back(arg_values[i]);
                }
            }

            llvm::Type *result_slice_type =
                llvm::VectorType::get(result_type->getScalarType(), intrin_lanes);

            results.push_back(call_intrin(result_slice_type, intrin_lanes, name, args));
        }
        Value *result = concat_vectors(results);
        debug(2) << "Concat_vectors 2:\n";
        if (debug::debug_level >= 2) result -> dump();

        return slice_vector(result, 0, arg_lanes);
    }

    vector<llvm::Type *> arg_types(arg_values.size());
    for (size_t i = 0; i < arg_values.size(); i++) {
        arg_types[i] = arg_values[i]->getType();
    }

    llvm::Function *fn = module->getFunction(name);

    if (!fn) {
        llvm::Type *intrinsic_result_type = VectorType::get(result_type->getScalarType(), intrin_lanes);
        FunctionType *func_t = FunctionType::get(intrinsic_result_type, arg_types, false);
        fn = llvm::Function::Create(func_t, llvm::Function::ExternalLinkage, name, module.get());
        fn->setCallingConv(CallingConv::C);
    }

    CallInst *call = builder->CreateCall(fn, arg_values);

    call->setDoesNotAccessMemory();
    call->setDoesNotThrow();

    return call;
}

Value *CodeGen_LLVM::slice_vector(Value *vec, int start, int size) {
    int vec_lanes = vec->getType()->getVectorNumElements();

    if (start == 0 && size == vec_lanes) {
        return vec;
    }

    vector<int> indices(size);
    for (int i = 0; i < size; i++) {
        int idx = start + i;
        if (idx >= 0 && idx < vec_lanes) {
            indices[i] = idx;
        } else {
            indices[i] = -1;
        }
    }
<<<<<<< HEAD
    Constant *indices_vec = ConstantVector::get(indices);
    Value *undefs = UndefValue::get(vec->getType());
    debug(2) << "shuffle slice vector\n";
    Value *value = builder->CreateShuffleVector(vec, undefs, indices_vec);
    if (debug::debug_level >= 2) value -> dump();
    return value;
=======
    return shuffle_vectors(vec, indices);
>>>>>>> e663c68a
}

Value *CodeGen_LLVM::concat_vectors(const vector<Value *> &v) {
    if (v.size() == 1) return v[0];

    internal_assert(!v.empty());

    vector<Value *> vecs = v;

    while (vecs.size() > 1) {
        vector<Value *> new_vecs;

        for (size_t i = 0; i < vecs.size()-1; i += 2) {
            Value *v1 = vecs[i];
            Value *v2 = vecs[i+1];

            int w1 = v1->getType()->getVectorNumElements();
            int w2 = v2->getType()->getVectorNumElements();

            // Possibly pad one of the vectors to match widths.
            if (w1 < w2) {
                v1 = slice_vector(v1, 0, w2);
            } else if (w2 < w1) {
                v2 = slice_vector(v2, 0, w1);
            }
            int w_matched = std::max(w1, w2);

            internal_assert(v1->getType() == v2->getType());

            vector<int> indices(w1 + w2);
            for (int i = 0; i < w1; i++) {
                indices[i] = i;
            }
            for (int i = 0; i < w2; i++) {
                indices[w1 + i] = w_matched + i;
            }
<<<<<<< HEAD
            Constant *indices_vec = ConstantVector::get(indices);
            debug(2) << "shuffle concat vectors\n";
            Value *merged = builder->CreateShuffleVector(v1, v2, indices_vec);
            if (debug::debug_level >= 2) merged -> dump();
=======

            Value *merged = shuffle_vectors(v1, v2, indices);
>>>>>>> e663c68a

            new_vecs.push_back(merged);
        }

        // If there were an odd number of them, we need to also push
        // the one that didn't get merged.
        if (vecs.size() & 1) {
            new_vecs.push_back(vecs.back());
        }

        vecs.swap(new_vecs);
    }

    return vecs[0];
}

Value *CodeGen_LLVM::shuffle_vectors(Value *a, Value *b,
                                     const std::vector<int> &indices) {
    internal_assert(a->getType() == b->getType());
    vector<Constant *> llvm_indices(indices.size());
    for (size_t i = 0; i < llvm_indices.size(); i++) {
        if (indices[i] >= 0) {
            internal_assert(indices[i] < (int)a->getType()->getVectorNumElements() * 2);
            llvm_indices[i] = ConstantInt::get(i32, indices[i]);
        } else {
            // Only let -1 be undef.
            internal_assert(indices[i] == -1);
            llvm_indices[i] = UndefValue::get(i32);
        }
    }

    return builder->CreateShuffleVector(a, b, ConstantVector::get(llvm_indices));
}

Value *CodeGen_LLVM::shuffle_vectors(Value *a, const std::vector<int> &indices) {
    Value *b = UndefValue::get(a->getType());
    return shuffle_vectors(a, b, indices);
}


std::pair<llvm::Function *, int> CodeGen_LLVM::find_vector_runtime_function(const std::string &name, int lanes) {
    // Check if a vector version of the function already
    // exists at some useful width. We use the naming
    // convention that a N-wide version of a function foo is
    // called fooxN. All of our intrinsics are power-of-two
    // sized, so starting at the first power of two >= the
    // vector width, we'll try all powers of two in decreasing
    // order.
    vector<int> sizes_to_try;
    int l = 1;
    while (l < lanes) l *= 2;
    for (int i = l; i > 1; i /= 2) {
        sizes_to_try.push_back(i);
    }

    // If none of those match, we'll also try doubling
    // the lanes up to the next power of two (this is to catch
    // cases where we're a 64-bit vector and have a 128-bit
    // vector implementation).
    sizes_to_try.push_back(l*2);

    for (size_t i = 0; i < sizes_to_try.size(); i++) {
        int l = sizes_to_try[i];
        llvm::Function *vec_fn = module->getFunction(name + "x" + std::to_string(l));
        if (vec_fn) {
            return std::make_pair(vec_fn, l);
        }
    }

    return std::make_pair<llvm::Function *, int>(nullptr, 0);
}

ModulusRemainder CodeGen_LLVM::get_alignment_info(Expr e) {
    return modulus_remainder(e, alignment_info);
}

}}<|MERGE_RESOLUTION|>--- conflicted
+++ resolved
@@ -1850,14 +1850,7 @@
                 indices[i] = i*2 + (shifted_b ? 1 : 0);
             }
 
-<<<<<<< HEAD
-            debug(2) << "Loading two vectors and shuffle: \n";
-
-            value = builder->CreateShuffleVector(vec_a, vec_b, ConstantVector::get(indices));
-            if (debug::debug_level >= 2) value -> dump();
-=======
             value = shuffle_vectors(vec_a, vec_b, indices);
->>>>>>> e663c68a
         } else if (ramp && stride && stride->value == -1) {
             // Load the vector and then flip it in-place
             Expr flipped_base = ramp->base - ramp->lanes + 1;
@@ -1871,14 +1864,7 @@
                 indices[i] = ramp->lanes - 1 - i;
             }
 
-<<<<<<< HEAD
-            Constant *undef = UndefValue::get(flipped->getType());
-            debug(2) << "Load the vector and then flip it in-place\n";
-            value = builder->CreateShuffleVector(flipped, undef, ConstantVector::get(indices));
-            if (debug::debug_level >= 2) value -> dump();
-=======
             value = shuffle_vectors(flipped, indices);
->>>>>>> e663c68a
         } else if (ramp) {
             // Gather without generating the indices as a vector
             Value *ptr = codegen_buffer_pointer(op->name, op->type.element_of(), ramp->base);
@@ -2003,14 +1989,7 @@
             indices[i] = idx;
         }
 
-<<<<<<< HEAD
-        debug(2) << "Interleaving vectors\n";
-        Value *value = builder->CreateShuffleVector(codegen(a), codegen(b), ConstantVector::get(indices));
-        if (debug::debug_level >= 2) value -> dump();
-        return value;
-=======
         return shuffle_vectors(codegen(a), codegen(b), indices);
->>>>>>> e663c68a
     } else if(vecs.size() == 3) {
         Expr a = vecs[0], b = vecs[1], c = vecs[2];
         debug(3) << "Vectors to interleave: " << a << ", " << b << ", " << c << "\n";
@@ -2026,29 +2005,15 @@
                 indices[i] = -1;
             }
         }
-<<<<<<< HEAD
-        debug(2) << "Interleaving 3 vectors, ab first\n";
-        Value *value_ab = builder->CreateShuffleVector(codegen(a), codegen(b), ConstantVector::get(indices));
-        if (debug::debug_level >= 2) value_ab -> dump();
-=======
 
         Value *value_ab = shuffle_vectors(codegen(a), codegen(b), indices);
->>>>>>> e663c68a
 
         // Then we create a vector of the output size that contains c...
         for (int i = 0; i < type.lanes(); i++) {
             indices[i] = i < c.type().lanes() ? i : -1;
         }
 
-<<<<<<< HEAD
-        Value *none = UndefValue::get(llvm_type_of(c.type()));
-        debug(2) << "Interleaving 3 vectors, now c\n";
-        Value *value_c = builder->CreateShuffleVector(codegen(c), none, ConstantVector::get(indices));
-        if (debug::debug_level >= 2) value_c -> dump();
-
-=======
         Value *value_c = shuffle_vectors(codegen(c), indices);
->>>>>>> e663c68a
 
         // Finally, we shuffle the above 2 vectors together into the result.
         for (int i = 0; i < type.lanes(); i++) {
@@ -2058,15 +2023,7 @@
                 indices[i] = i/3 + type.lanes();
             }
         }
-<<<<<<< HEAD
-        debug(2) << "Interleaving 3 vectors, last c\n";
-        Value *value = builder->CreateShuffleVector(value_ab, value_c, ConstantVector::get(indices));
-        if (debug::debug_level >= 2) value -> dump();
-        return value;
-=======
-
         return shuffle_vectors(value_ab, value_c, indices);
->>>>>>> e663c68a
     } else if (vecs.size() == 4 && vecs[0].type().bits() <= 32) {
         Expr a = vecs[0], b = vecs[1], c = vecs[2], d = vecs[3];
         debug(3) << "Vectors to interleave: " << a << ", " << b << ", " << c << ", " << d << "\n";
@@ -2080,23 +2037,10 @@
         }
 
         // First we shuffle a & b together...
-<<<<<<< HEAD
-        debug(2) << "Interleaving 4 vectors, a & b \n";
-        Value *value_ab = builder->CreateShuffleVector(codegen(a), codegen(b), ConstantVector::get(indices));
-        if (debug::debug_level >= 2) value_ab -> dump();
-
-
-        // Next we shuffle c & d together...
-        debug(2) << "Interleaving 4 vectors, c & d \n";
-        Value *value_cd = builder->CreateShuffleVector(codegen(c), codegen(d), ConstantVector::get(indices));
-        if (debug::debug_level >= 2) value_cd -> dump();
-
-=======
         Value *value_ab = shuffle_vectors(codegen(a), codegen(b), indices);
 
         // Next we shuffle c & d together...
         Value *value_cd = shuffle_vectors(codegen(c), codegen(d), indices);
->>>>>>> e663c68a
 
         // Now we reinterpret the shuffled vectors as vectors of pairs...
         Type t = a.type().with_bits(a.type().bits() * 2);
@@ -2104,18 +2048,8 @@
         Value *vec_cd = builder->CreateBitCast(value_cd, llvm_type_of(t));
 
         // Finally, we shuffle the above 2 vectors together into the result.
-<<<<<<< HEAD
-        debug(2) << "Interleaving 4 vectors, ab & cd \n";
-        Value *vec = builder->CreateShuffleVector(vec_ab, vec_cd, ConstantVector::get(indices));
-        if (debug::debug_level >= 2) vec -> dump();
-
-        Value *value = builder->CreateBitCast(vec, llvm_type_of(type));
-        if (debug::debug_level >= 2) value -> dump();
-        return value;
-=======
         Value *vec = shuffle_vectors(vec_ab, vec_cd, indices);
         return builder->CreateBitCast(vec, llvm_type_of(type));
->>>>>>> e663c68a
     } else {
         Type even_t = type.with_lanes(0);
         Type odd_t  = type.with_lanes(0);
@@ -2147,14 +2081,7 @@
                 indices[i] = idx;
             }
 
-<<<<<<< HEAD
-            debug(2) << "Interleaving 2 vectors, p1\n";
-            Value *value = builder->CreateShuffleVector(a, b, ConstantVector::get(indices));
-            if (debug::debug_level >= 2) value -> dump();
-            return value;
-=======
             return shuffle_vectors(a, b, indices);
->>>>>>> e663c68a
         } else {
             vector<int> indices(type.lanes());
             for (int i = 0, idx = 0; i < type.lanes(); i++) {
@@ -2171,26 +2098,13 @@
                 }
             }
 
-<<<<<<< HEAD
-            debug(2) << "Interleaving 2 vectors, p2\n";
-            Value *ab = builder->CreateShuffleVector(a, b, ConstantVector::get(indices));
-=======
             Value *ab = shuffle_vectors(a, b, indices);
->>>>>>> e663c68a
 
             for (int i = 0; i < type.lanes(); i++) {
                 indices[i] = i < last.type().lanes() ? i : -1;
             }
 
-<<<<<<< HEAD
-            debug(2) << "Interleaving 2 vectors, p3\n";
-            Value *none = UndefValue::get(llvm_type_of(last.type()));
-            Value *c = builder->CreateShuffleVector(codegen(last), none, ConstantVector::get(indices));
-            if (debug::debug_level >= 2) c -> dump();
-
-=======
             Value *c = shuffle_vectors(codegen(last), indices);
->>>>>>> e663c68a
 
             for (int i = 0; i < type.lanes(); i++) {
                 if (i % vecs.size() < vecs.size()-1) {
@@ -2200,14 +2114,7 @@
                 }
             }
 
-<<<<<<< HEAD
-            debug(2) << "Interleaving 2 vectors, p4\n";
-            Value *value = builder->CreateShuffleVector(ab, c, ConstantVector::get(indices));
-            if (debug::debug_level >= 2) value -> dump();
-            return value;
-=======
             return shuffle_vectors(ab, c, indices);
->>>>>>> e663c68a
         }
     }
 }
@@ -2248,7 +2155,6 @@
             indices[i] = idx->value;
         }
 
-<<<<<<< HEAD
         // If the indices are a contiguous ramp, generate a call to slice_vector instead.
         bool is_ramp = true;
         for (size_t i = 0; i + 1 < indices.size(); i++) {
@@ -2257,23 +2163,12 @@
                 break;
             }
         }
+        Value *arg = codegen(op->args[0]);
         if (is_ramp) {
-            debug(0) << "Using slice_vector for shuffle_vector " << Expr(op) << "\n";
-            value = slice_vector(codegen(op->args[0]), indices[0], op->type.lanes());
+            value = slice_vector(arg, indices[0], op->type.lanes());
         } else {
-            vector<Constant *> indices_values(op->type.lanes());
-            for (size_t i = 0; i < indices_values.size(); i++) {
-                indices_values[i] = ConstantInt::get(i32, indices[i]);
-            }
-            Value *arg = codegen(op->args[0]);
-
-            // Make a size 1 vector of undef at the end to mix in undef values.
-            Value *undefs = UndefValue::get(arg->getType());
-            value = builder->CreateShuffleVector(arg, undefs, ConstantVector::get(indices_values));
-        }
-=======
-        value = shuffle_vectors(arg, indices);
->>>>>>> e663c68a
+            value = shuffle_vectors(arg, indices);
+        }
 
         if (op->type.is_scalar()) {
             value = builder->CreateExtractElement(value, ConstantInt::get(i32, 0));
@@ -3545,16 +3440,7 @@
             indices[i] = -1;
         }
     }
-<<<<<<< HEAD
-    Constant *indices_vec = ConstantVector::get(indices);
-    Value *undefs = UndefValue::get(vec->getType());
-    debug(2) << "shuffle slice vector\n";
-    Value *value = builder->CreateShuffleVector(vec, undefs, indices_vec);
-    if (debug::debug_level >= 2) value -> dump();
-    return value;
-=======
     return shuffle_vectors(vec, indices);
->>>>>>> e663c68a
 }
 
 Value *CodeGen_LLVM::concat_vectors(const vector<Value *> &v) {
@@ -3591,15 +3477,8 @@
             for (int i = 0; i < w2; i++) {
                 indices[w1 + i] = w_matched + i;
             }
-<<<<<<< HEAD
-            Constant *indices_vec = ConstantVector::get(indices);
-            debug(2) << "shuffle concat vectors\n";
-            Value *merged = builder->CreateShuffleVector(v1, v2, indices_vec);
-            if (debug::debug_level >= 2) merged -> dump();
-=======
 
             Value *merged = shuffle_vectors(v1, v2, indices);
->>>>>>> e663c68a
 
             new_vecs.push_back(merged);
         }
