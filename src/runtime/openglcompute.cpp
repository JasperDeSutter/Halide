--- conflicted
+++ resolved
@@ -310,14 +310,9 @@
         return 1;
     }
 
-<<<<<<< HEAD
-    // OpenGLCompute only supports int32 and float data types, both of
-    // which are 4 bytes. We'll inflate the size for smaller types.
-=======
     // OpenGLCompute only supports int32, uint32, and float data
     // types, all of which are 4 bytes. We'll inflate the size for
     // smaller types.
->>>>>>> 79e9a12c
     size *= (4 / buf->type.bytes());
     halide_assert(user_context, size != 0);
     global_state.BufferData(GL_ARRAY_BUFFER, size, NULL, GL_DYNAMIC_COPY);
