#include "HalideRuntime.h"
#include "HalideRuntimeCuda.h"
#include "HalideRuntimeOpenGL.h"
#include "HalideRuntimeOpenGLCompute.h"
#include "HalideRuntimeOpenCL.h"
#include "HalideRuntimeMetal.h"
#include "HalideRuntimeHexagonHost.h"
#include "HalideRuntimeQurt.h"

// This runtime module will contain extern declarations of the Halide
// API and the types it uses. It's useful for compiling modules that
// use the API without including a copy of it (e.g. JIT, NoRuntime).

// Can be generated via the following:
// cat src/runtime/runtime_internal.h src/runtime/HalideRuntime*.h | grep "^[^ ][^(]*halide_[^ ]*(" | grep -v '#define' | sed "s/[^(]*halide/halide/" | sed "s/(.*//" | sed "s/^h/    \(void *)\&h/" | sed "s/$/,/" | sort | uniq

extern "C" __attribute__((used)) void *halide_runtime_api_functions[] = {
    (void *)&halide_buffer_copy,
    (void *)&halide_buffer_to_string,
    (void *)&halide_can_use_target_features,
    (void *)&halide_cond_broadcast,
    (void *)&halide_cond_signal,
    (void *)&halide_cond_wait,
    (void *)&halide_copy_to_device,
    (void *)&halide_copy_to_device_legacy,
    (void *)&halide_copy_to_host,
    (void *)&halide_copy_to_host_legacy,
    (void *)&halide_create_temp_file,
    (void *)&halide_cuda_detach_device_ptr,
    (void *)&halide_cuda_device_interface,
    (void *)&halide_cuda_get_device_ptr,
    (void *)&halide_cuda_initialize_kernels,
    (void *)&halide_cuda_run,
    (void *)&halide_cuda_wrap_device_ptr,
    (void *)&halide_current_time_ns,
    (void *)&halide_debug_to_file,
    (void *)&halide_default_can_use_target_features,
    (void *)&halide_device_and_host_free,
    (void *)&halide_device_and_host_free_as_destructor,
    (void *)&halide_device_and_host_malloc,
    (void *)&halide_device_free,
    (void *)&halide_device_free_legacy,
    (void *)&halide_device_free_as_destructor,
    (void *)&halide_device_host_nop_free,
    (void *)&halide_device_malloc,
    (void *)&halide_device_malloc_legacy,
    (void *)&halide_device_release,
    (void *)&halide_device_sync,
    (void *)&halide_device_sync_legacy,
    (void *)&halide_do_par_for,
    (void *)&halide_do_parallel_tasks,
    (void *)&halide_do_task,
    (void *)&halide_do_loop_task,
    (void *)&halide_double_to_string,
    (void *)&halide_downgrade_buffer_t,
    (void *)&halide_downgrade_buffer_t_device_fields,
    (void *)&halide_error,
    (void *)&halide_error_access_out_of_bounds,
    (void *)&halide_error_bad_fold,
    (void *)&halide_error_bad_extern_fold,
    (void *)&halide_error_bad_type,
    (void *)&halide_error_bounds_inference_call_failed,
    (void *)&halide_error_buffer_allocation_too_large,
    (void *)&halide_error_buffer_argument_is_null,
    (void *)&halide_error_buffer_extents_negative,
    (void *)&halide_error_buffer_extents_too_large,
    (void *)&halide_error_constraint_violated,
    (void *)&halide_error_constraints_make_required_region_smaller,
    (void *)&halide_error_debug_to_file_failed,
    (void *)&halide_error_explicit_bounds_too_small,
    (void *)&halide_error_extern_stage_failed,
    (void *)&halide_error_fold_factor_too_small,
    (void *)&halide_error_host_is_null,
    (void *)&halide_error_out_of_memory,
    (void *)&halide_error_param_too_large_f64,
    (void *)&halide_error_param_too_large_i64,
    (void *)&halide_error_param_too_large_u64,
    (void *)&halide_error_param_too_small_f64,
    (void *)&halide_error_param_too_small_i64,
    (void *)&halide_error_param_too_small_u64,
    (void *)&halide_error_requirement_failed,
    (void *)&halide_error_specialize_fail,
    (void *)&halide_error_unaligned_host_ptr,
    (void *)&halide_float16_bits_to_double,
    (void *)&halide_float16_bits_to_float,
    (void *)&halide_free,
    (void *)&halide_get_cpu_features,
    (void *)&halide_get_gpu_device,
    (void *)&halide_get_library_symbol,
    (void *)&halide_get_symbol,
    (void *)&halide_get_trace_file,
    (void *)&halide_hexagon_detach_device_handle,
    (void *)&halide_hexagon_device_interface,
    (void *)&halide_hexagon_device_release,
    (void *)&halide_hexagon_get_device_handle,
    (void *)&halide_hexagon_get_device_size,
    (void *)&halide_hexagon_initialize_kernels,
    (void *)&halide_hexagon_power_hvx_off,
    (void *)&halide_hexagon_power_hvx_off_as_destructor,
    (void *)&halide_hexagon_power_hvx_on,
    (void *)&halide_hexagon_run,
    (void *)&halide_hexagon_set_performance,
    (void *)&halide_hexagon_set_performance_mode,
    (void *)&halide_hexagon_wrap_device_handle,
    (void *)&halide_int64_to_string,
    (void *)&halide_join_thread,
    (void *)&halide_load_library,
    (void *)&halide_malloc,
    (void *)&halide_matlab_call_pipeline,
    (void *)&halide_memoization_cache_cleanup,
    (void *)&halide_memoization_cache_lookup,
    (void *)&halide_memoization_cache_release,
    (void *)&halide_memoization_cache_set_size,
    (void *)&halide_memoization_cache_store,
    (void *)&halide_metal_acquire_context,
    (void *)&halide_metal_detach_buffer,
    (void *)&halide_metal_device_interface,
    (void *)&halide_metal_get_buffer,
    (void *)&halide_metal_get_crop_offset,
    (void *)&halide_metal_initialize_kernels,
    (void *)&halide_metal_release_context,
    (void *)&halide_metal_run,
    (void *)&halide_metal_wrap_buffer,
    (void *)&halide_msan_annotate_buffer_is_initialized,
    (void *)&halide_msan_annotate_buffer_is_initialized_as_destructor,
    (void *)&halide_msan_annotate_memory_is_initialized,
<<<<<<< HEAD
    (void *)&halide_mutex_destroy,
    (void *)&halide_mutex_init,
=======
>>>>>>> 57182f1d
    (void *)&halide_mutex_lock,
    (void *)&halide_mutex_unlock,
    (void *)&halide_opencl_detach_cl_mem,
    (void *)&halide_opencl_device_interface,
    (void *)&halide_opencl_get_cl_mem,
    (void *)&halide_opencl_get_device_type,
    (void *)&halide_opencl_get_platform_name,
    (void *)&halide_opencl_get_crop_offset,
    (void *)&halide_opencl_initialize_kernels,
    (void *)&halide_opencl_run,
    (void *)&halide_opencl_set_device_type,
    (void *)&halide_opencl_set_platform_name,
    (void *)&halide_opencl_wrap_cl_mem,
    (void *)&halide_opengl_context_lost,
    (void *)&halide_opengl_create_context,
    (void *)&halide_opengl_detach_texture,
    (void *)&halide_opengl_device_interface,
    (void *)&halide_opengl_get_proc_address,
    (void *)&halide_opengl_get_texture,
    (void *)&halide_opengl_initialize_kernels,
    (void *)&halide_opengl_run,
    (void *)&halide_opengl_wrap_render_target,
    (void *)&halide_opengl_wrap_texture,
    (void *)&halide_openglcompute_device_interface,
    (void *)&halide_openglcompute_initialize_kernels,
    (void *)&halide_openglcompute_run,
    (void *)&halide_pointer_to_string,
    (void *)&halide_print,
    (void *)&halide_profiler_get_pipeline_state,
    (void *)&halide_profiler_get_state,
    (void *)&halide_profiler_memory_allocate,
    (void *)&halide_profiler_memory_free,
    (void *)&halide_profiler_pipeline_start,
    (void *)&halide_profiler_report,
    (void *)&halide_profiler_reset,
    (void *)&halide_profiler_stack_peak_update,
    (void *)&halide_qurt_hvx_lock,
    (void *)&halide_qurt_hvx_unlock,
    (void *)&halide_qurt_hvx_unlock_as_destructor,
    (void *)&halide_release_jit_module,
    (void *)&halide_semaphore_init,
    (void *)&halide_semaphore_release,
    (void *)&halide_semaphore_try_acquire,
    (void *)&halide_set_custom_can_use_target_features,
    (void *)&halide_set_custom_do_par_for,
    (void *)&halide_set_custom_do_loop_task,
    (void *)&halide_set_custom_do_task,
    (void *)&halide_set_custom_free,
    (void *)&halide_set_custom_get_library_symbol,
    (void *)&halide_set_custom_get_symbol,
    (void *)&halide_set_custom_load_library,
    (void *)&halide_set_custom_malloc,
    (void *)&halide_set_custom_print,
    (void *)&halide_set_custom_trace,
    (void *)&halide_set_error_handler,
    (void *)&halide_set_gpu_device,
    (void *)&halide_set_num_threads,
    (void *)&halide_set_trace_file,
    (void *)&halide_shutdown_thread_pool,
    (void *)&halide_shutdown_trace,
    (void *)&halide_sleep_ms,
    (void *)&halide_spawn_thread,
    (void *)&halide_start_clock,
    (void *)&halide_string_to_string,
    (void *)&halide_trace,
    (void *)&halide_trace_helper,
    (void *)&halide_uint64_to_string,
    (void *)&halide_upgrade_buffer_t,
    (void *)&halide_use_jit_module,
};<|MERGE_RESOLUTION|>--- conflicted
+++ resolved
@@ -124,11 +124,6 @@
     (void *)&halide_msan_annotate_buffer_is_initialized,
     (void *)&halide_msan_annotate_buffer_is_initialized_as_destructor,
     (void *)&halide_msan_annotate_memory_is_initialized,
-<<<<<<< HEAD
-    (void *)&halide_mutex_destroy,
-    (void *)&halide_mutex_init,
-=======
->>>>>>> 57182f1d
     (void *)&halide_mutex_lock,
     (void *)&halide_mutex_unlock,
     (void *)&halide_opencl_detach_cl_mem,
