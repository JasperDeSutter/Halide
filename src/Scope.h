--- conflicted
+++ resolved
@@ -263,15 +263,6 @@
 
     ScopedBinding() = default;
 
-<<<<<<< HEAD
-    ScopedBinding(Scope<T> &s, const std::string &n, const T &value) :
-        scope(&s), name(n) {
-        scope->push(name, value);
-    }
-
-    ScopedBinding(bool condition, Scope<T> &s, const std::string &n, const T &value) :
-        scope(condition ? &s : nullptr), name(n) {
-=======
     ScopedBinding(Scope<T> &s, const std::string &n, const T &value)
         : scope(&s), name(n) {
         scope->push(name, value);
@@ -279,7 +270,6 @@
 
     ScopedBinding(bool condition, Scope<T> &s, const std::string &n, const T &value)
         : scope(condition ? &s : nullptr), name(n) {
->>>>>>> 9bbcb6b4
         if (condition) {
             scope->push(name, value);
         }
